---
subcategory: "Database"
layout: "azurerm"
page_title: "Azure Resource Manager: azurerm_mssql_database"
description: |-
  Manages a MS SQL Database.
---

# azurerm_mssql_database

Manages a MS SQL Database.

## Example Usage

```hcl
provider "azurerm" {
  features {}
}

resource "azurerm_resource_group" "example" {
  name     = "example-resources"
  location = "West Europe"
}

resource "azurerm_storage_account" "example" {
  name                     = "examplesa"
  resource_group_name      = azurerm_resource_group.example.name
  location                 = azurerm_resource_group.example.location
  account_tier             = "Standard"
  account_replication_type = "LRS"
}

resource "azurerm_mssql_server" "example" {
  name                         = "example-sqlserver"
  resource_group_name          = azurerm_resource_group.example.name
  location                     = azurerm_resource_group.example.location
  version                      = "12.0"
  administrator_login          = "4dm1n157r470r"
  administrator_login_password = "4-v3ry-53cr37-p455w0rd"
}

resource "azurerm_mssql_database" "test" {
  name           = "acctest-db-d"
  server_id      = azurerm_mssql_server.example.id
  collation      = "SQL_Latin1_General_CP1_CI_AS"
  license_type   = "LicenseIncluded"
  max_size_gb    = 4
  read_scale     = true
  sku_name       = "S0"
  zone_redundant = true

  tags = {
    foo = "bar"
  }
}
```

## Argument Reference

The following arguments are supported:

* `name` - (Required) The name of the MS SQL Database. Changing this forces a new resource to be created. 

* `server_id` - (Required) The id of the MS SQL Server on which to create the database. Changing this forces a new resource to be created.

~> **Note:** This setting is still required for "Serverless" SKUs

* `auto_pause_delay_in_minutes` - (Optional) Time in minutes after which database is automatically paused. A value of `-1` means that automatic pause is disabled. This property is only settable for General Purpose Serverless databases.

* `create_mode` - (Optional) The create mode of the database. Possible values are `Copy`, `Default`, `OnlineSecondary`, `PointInTimeRestore`, `Recovery`, `Restore`, `RestoreExternalBackup`, `RestoreExternalBackupSecondary`, `RestoreLongTermRetentionBackup` and `Secondary`. Mutually exclusive with `import`. Changing this forces a new resource to be created. Defaults to `Default`.

* `import` - (Optional) A `import` block as documented below. Mutually exclusive with `create_mode`.

* `creation_source_database_id` - (Optional) The ID of the source database from which to create the new database. This should only be used for databases with `create_mode` values that use another database as reference. Changing this forces a new resource to be created.

-> **Note:** When configuring a secondary database, please be aware of the constraints for the `sku_name` property, as noted below, for both the primary and secondary databases. The `sku_name` of the secondary database may be inadvertently changed to match that of the primary when an incompatible combination of SKUs is detected by the provider.

* `collation` - (Optional) Specifies the collation of the database. Changing this forces a new resource to be created.

* `elastic_pool_id` - (Optional) Specifies the ID of the elastic pool containing this database.

* `geo_backup_enabled` - (Optional) A boolean that specifies if the Geo Backup Policy is enabled. Defaults to `true`.

~> **Note:** `geo_backup_enabled` is only applicable for DataWarehouse SKUs (DW*). This setting is ignored for all other SKUs.

* `maintenance_configuration_name` - (Optional) The name of the Public Maintenance Configuration window to apply to the database. Valid values include `SQL_Default`, `SQL_EastUS_DB_1`, `SQL_EastUS2_DB_1`, `SQL_SoutheastAsia_DB_1`, `SQL_AustraliaEast_DB_1`, `SQL_NorthEurope_DB_1`, `SQL_SouthCentralUS_DB_1`, `SQL_WestUS2_DB_1`, `SQL_UKSouth_DB_1`, `SQL_WestEurope_DB_1`, `SQL_EastUS_DB_2`, `SQL_EastUS2_DB_2`, `SQL_WestUS2_DB_2`, `SQL_SoutheastAsia_DB_2`, `SQL_AustraliaEast_DB_2`, `SQL_NorthEurope_DB_2`, `SQL_SouthCentralUS_DB_2`, `SQL_UKSouth_DB_2`, `SQL_WestEurope_DB_2`, `SQL_AustraliaSoutheast_DB_1`, `SQL_BrazilSouth_DB_1`, `SQL_CanadaCentral_DB_1`, `SQL_CanadaEast_DB_1`, `SQL_CentralUS_DB_1`, `SQL_EastAsia_DB_1`, `SQL_FranceCentral_DB_1`, `SQL_GermanyWestCentral_DB_1`, `SQL_CentralIndia_DB_1`, `SQL_SouthIndia_DB_1`, `SQL_JapanEast_DB_1`, `SQL_JapanWest_DB_1`, `SQL_NorthCentralUS_DB_1`, `SQL_UKWest_DB_1`, `SQL_WestUS_DB_1`, `SQL_AustraliaSoutheast_DB_2`, `SQL_BrazilSouth_DB_2`, `SQL_CanadaCentral_DB_2`, `SQL_CanadaEast_DB_2`, `SQL_CentralUS_DB_2`, `SQL_EastAsia_DB_2`, `SQL_FranceCentral_DB_2`, `SQL_GermanyWestCentral_DB_2`, `SQL_CentralIndia_DB_2`, `SQL_SouthIndia_DB_2`, `SQL_JapanEast_DB_2`, `SQL_JapanWest_DB_2`, `SQL_NorthCentralUS_DB_2`, `SQL_UKWest_DB_2`, `SQL_WestUS_DB_2`, `SQL_WestCentralUS_DB_1`, `SQL_FranceSouth_DB_1`, `SQL_WestCentralUS_DB_2`, `SQL_FranceSouth_DB_2`, `SQL_SwitzerlandNorth_DB_1`, `SQL_SwitzerlandNorth_DB_2`, `SQL_BrazilSoutheast_DB_1`, `SQL_UAENorth_DB_1`, `SQL_BrazilSoutheast_DB_2`, `SQL_UAENorth_DB_2`. Defaults to `SQL_Default`.

~> **Note:** `maintenance_configuration_name` is only applicable if `elastic_pool_id` is not set.

* `ledger_enabled` - (Optional) A boolean that specifies if this is a ledger database. Defaults to `false`. Changing this forces a new resource to be created.

* `license_type` - (Optional) Specifies the license type applied to this database. Possible values are `LicenseIncluded` and `BasePrice`.

* `long_term_retention_policy` - (Optional) A `long_term_retention_policy` block as defined below.

* `max_size_gb` - (Optional) The max size of the database in gigabytes.

~> **Note:** This value should not be configured when the `create_mode` is `Secondary` or `OnlineSecondary`, as the sizing of the primary is then used as per [Azure documentation](https://docs.microsoft.com/azure/azure-sql/database/single-database-scale#geo-replicated-database).

* `min_capacity` - (Optional) Minimal capacity that database will always have allocated, if not paused. This property is only settable for General Purpose Serverless databases.

* `restore_point_in_time` - (Optional) Specifies the point in time (ISO8601 format) of the source database that will be restored to create the new database. This property is only settable for `create_mode`= `PointInTimeRestore` databases.

* `recover_database_id` - (Optional) The ID of the database to be recovered. This property is only applicable when the `create_mode` is `Recovery`.

* `restore_dropped_database_id` - (Optional) The ID of the database to be restored. This property is only applicable when the `create_mode` is `Restore`.

* `read_replica_count` - (Optional) The number of readonly secondary replicas associated with the database to which readonly application intent connections may be routed. This property is only settable for Hyperscale edition databases.

* `read_scale` - (Optional) If enabled, connections that have application intent set to readonly in their connection string may be routed to a readonly secondary replica. This property is only settable for Premium and Business Critical databases.

* `sample_name` - (Optional) Specifies the name of the sample schema to apply when creating this database. Possible value is `AdventureWorksLT`.

* `short_term_retention_policy` - (Optional) A `short_term_retention_policy` block as defined below.

* `sku_name` - (Optional) Specifies the name of the SKU used by the database. For example, `GP_S_Gen5_2`,`HS_Gen4_1`,`BC_Gen5_2`, `ElasticPool`, `Basic`,`S0`, `P2` ,`DW100c`, `DS100`. Changing this from the HyperScale service tier to another service tier will create a new resource.

~> **Note:** The default `sku_name` value may differ between Azure locations depending on local availability of Gen4/Gen5 capacity. When databases are replicated using the `creation_source_database_id` property, the source (primary) database cannot have a higher SKU service tier than any secondary databases. When changing the `sku_name` of a database having one or more secondary databases, this resource will first update any secondary databases as necessary. In such cases it's recommended to use the same `sku_name` in your configuration for all related databases, as not doing so may cause an unresolvable diff during subsequent plans.

* `storage_account_type` - (Optional) Specifies the storage account type used to store backups for this database. Possible values are `Geo`, `Local` and `Zone`. Defaults to `Geo`.

* `threat_detection_policy` - (Optional) Threat detection policy configuration. The `threat_detection_policy` block supports fields documented below.

* `transparent_data_encryption_enabled` - (Optional) If set to true, Transparent Data Encryption will be enabled on the database. Defaults to `true`.

-> **NOTE:** TDE cannot be disabled on servers with SKUs other than ones starting with DW.

* `zone_redundant` - (Optional) Whether or not this database is zone redundant, which means the replicas of this database will be spread across multiple availability zones. This property is only settable for Premium and Business Critical databases.

* `tags` - (Optional) A mapping of tags to assign to the resource.

---
a `import` block supports the following:

* `storage_uri` - (Required) Specifies the blob URI of the .bacpac file.
* `storage_key` - (Required) Specifies the access key for the storage account.
* `storage_key_type` - (Required) Specifies the type of access key for the storage account. Valid values are `StorageAccessKey` or `SharedAccessKey`.
* `administrator_login` - (Required) Specifies the name of the SQL administrator.
* `administrator_login_password` - (Required) Specifies the password of the SQL administrator.
* `authentication_type` - (Required) Specifies the type of authentication used to access the server. Valid values are `SQL` or `ADPassword`.
* `storage_account_id` - (Optional) The resource id for the storage account used to store BACPAC file. If set, private endpoint connection will be created for the storage account. Must match storage account used for storage_uri parameter.

---
a `threat_detection_policy` block supports the following:

<<<<<<< HEAD
* `state` - (Optional) The State of the Policy. Possible values are `Enabled` or `Disabled`.
* `disabled_alerts` - (Optional) Specifies a list of alerts which should be disabled. Possible values include `Access_Anomaly`, `Sql_Injection` and `Sql_Injection_Vulnerability`.
* `email_account_admins` - (Optional) Should the account administrators be emailed when this alert is triggered? Possible values are `Enabled` or `Disabled`.
=======
* `state` - (Optional) The State of the Policy. Possible values are `Enabled`, `Disabled` or `New`. Defaults to `Disabled`.
* `disabled_alerts` - (Optional) Specifies a list of alerts which should be disabled. Possible values include `Access_Anomaly`, `Sql_Injection` and `Sql_Injection_Vulnerability`.
* `email_account_admins` - (Optional) Should the account administrators be emailed when this alert is triggered? Possible values are `Disabled` and `Enabled`. Defaults to `Disabled`.
>>>>>>> 41be3be3
* `email_addresses` - (Optional) A list of email addresses which alerts should be sent to.
* `retention_days` - (Optional) Specifies the number of days to keep in the Threat Detection audit logs.
* `storage_account_access_key` - (Optional) Specifies the identifier key of the Threat Detection audit storage account. Required if `state` is `Enabled`.
* `storage_endpoint` - (Optional) Specifies the blob storage endpoint (e.g. <https://example.blob.core.windows.net>). This blob storage will hold all Threat Detection audit logs. Required if `state` is `Enabled`.

---

A `long_term_retention_policy` block supports the following:

* `weekly_retention` - (Optional) The weekly retention policy for an LTR backup in an ISO 8601 format. Valid value is between 1 to 520 weeks. e.g. `P1Y`, `P1M`, `P1W` or `P7D`.
* `monthly_retention` - (Optional) The monthly retention policy for an LTR backup in an ISO 8601 format. Valid value is between 1 to 120 months. e.g. `P1Y`, `P1M`, `P4W` or `P30D`.
* `yearly_retention` - (Optional) The yearly retention policy for an LTR backup in an ISO 8601 format. Valid value is between 1 to 10 years. e.g. `P1Y`, `P12M`, `P52W` or `P365D`.
* `week_of_year` - (Optional) The week of year to take the yearly backup. Value has to be between `1` and `52`.

---

A `short_term_retention_policy` block supports the following:

* `retention_days` - (Required) Point In Time Restore configuration. Value has to be between `1` and `35`.
* `backup_interval_in_hours` - (Optional) The hours between each differential backup. This is only applicable to live databases but not dropped databases. Value has to be `12` or `24`. Defaults to `12` hours.

## Attributes Reference

In addition to the Arguments listed above - the following Attributes are exported:

* `id` - The ID of the MS SQL Database.

## Timeouts

The `timeouts` block allows you to specify [timeouts](https://www.terraform.io/language/resources/syntax#operation-timeouts) for certain actions:

* `create` - (Defaults to 60 minutes) Used when creating the MS SQL Database.
* `update` - (Defaults to 60 minutes) Used when updating the MS SQL Database.
* `read` - (Defaults to 5 minutes) Used when retrieving the MS SQL Database.
* `delete` - (Defaults to 60 minutes) Used when deleting the MS SQL Database.

## Import

SQL Database can be imported using the `resource id`, e.g.

```shell
terraform import azurerm_mssql_database.example /subscriptions/00000000-0000-0000-0000-000000000000/resourceGroups/group1/providers/Microsoft.Sql/servers/server1/databases/example1
```<|MERGE_RESOLUTION|>--- conflicted
+++ resolved
@@ -143,15 +143,9 @@
 ---
 a `threat_detection_policy` block supports the following:
 
-<<<<<<< HEAD
 * `state` - (Optional) The State of the Policy. Possible values are `Enabled` or `Disabled`.
 * `disabled_alerts` - (Optional) Specifies a list of alerts which should be disabled. Possible values include `Access_Anomaly`, `Sql_Injection` and `Sql_Injection_Vulnerability`.
 * `email_account_admins` - (Optional) Should the account administrators be emailed when this alert is triggered? Possible values are `Enabled` or `Disabled`.
-=======
-* `state` - (Optional) The State of the Policy. Possible values are `Enabled`, `Disabled` or `New`. Defaults to `Disabled`.
-* `disabled_alerts` - (Optional) Specifies a list of alerts which should be disabled. Possible values include `Access_Anomaly`, `Sql_Injection` and `Sql_Injection_Vulnerability`.
-* `email_account_admins` - (Optional) Should the account administrators be emailed when this alert is triggered? Possible values are `Disabled` and `Enabled`. Defaults to `Disabled`.
->>>>>>> 41be3be3
 * `email_addresses` - (Optional) A list of email addresses which alerts should be sent to.
 * `retention_days` - (Optional) Specifies the number of days to keep in the Threat Detection audit logs.
 * `storage_account_access_key` - (Optional) Specifies the identifier key of the Threat Detection audit storage account. Required if `state` is `Enabled`.
