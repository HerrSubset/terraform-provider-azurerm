--- conflicted
+++ resolved
@@ -63,12 +63,11 @@
 	DisableGeneratedRule bool
 }
 
-<<<<<<< HEAD
 type ManagedDiskFeatures struct {
 	NoDowntimeResize bool
-=======
+}
+
 type AppConfigurationFeatures struct {
 	PurgeSoftDeleteOnDestroy bool
 	RecoverSoftDeleted       bool
->>>>>>> b8b7f3f3
 }