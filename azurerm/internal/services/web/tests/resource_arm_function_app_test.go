package tests

import (
	"fmt"
	"os"
	"strings"
	"testing"

	"github.com/terraform-providers/terraform-provider-azurerm/azurerm/helpers/validate"
	"github.com/terraform-providers/terraform-provider-azurerm/azurerm/internal/acceptance"
	"github.com/terraform-providers/terraform-provider-azurerm/azurerm/internal/clients"
	"github.com/terraform-providers/terraform-provider-azurerm/azurerm/internal/features"

	"github.com/hashicorp/terraform-plugin-sdk/helper/resource"
	"github.com/hashicorp/terraform-plugin-sdk/terraform"
	"github.com/terraform-providers/terraform-provider-azurerm/azurerm/utils"
)

func TestAccAzureRMFunctionApp_basic(t *testing.T) {
	data := acceptance.BuildTestData(t, "azurerm_function_app", "test")

	resource.ParallelTest(t, resource.TestCase{
		PreCheck:     func() { acceptance.PreCheck(t) },
		Providers:    acceptance.SupportedProviders,
		CheckDestroy: testCheckAzureRMFunctionAppDestroy,
		Steps: []resource.TestStep{
			{
				Config: testAccAzureRMFunctionApp_basic(data),
				Check: resource.ComposeTestCheckFunc(
					testCheckAzureRMFunctionAppExists(data.ResourceName),
					testCheckAzureRMFunctionAppHasNoContentShare(data.ResourceName),
					resource.TestCheckResourceAttr(data.ResourceName, "version", "~1"),
					resource.TestCheckResourceAttrSet(data.ResourceName, "outbound_ip_addresses"),
					resource.TestCheckResourceAttrSet(data.ResourceName, "possible_outbound_ip_addresses"),
				),
			},
			data.ImportStep(),
		},
	})
}

func TestAccAzureRMFunctionApp_requiresImport(t *testing.T) {
	data := acceptance.BuildTestData(t, "azurerm_function_app", "test")
	if !features.ShouldResourcesBeImported() {
		t.Skip("Skipping since resources aren't required to be imported")
		return
	}

	resource.ParallelTest(t, resource.TestCase{
		PreCheck:     func() { acceptance.PreCheck(t) },
		Providers:    acceptance.SupportedProviders,
		CheckDestroy: testCheckAzureRMFunctionAppDestroy,
		Steps: []resource.TestStep{
			{
				Config: testAccAzureRMFunctionApp_basic(data),
				Check: resource.ComposeTestCheckFunc(
					testCheckAzureRMFunctionAppExists(data.ResourceName),
					testCheckAzureRMFunctionAppHasNoContentShare(data.ResourceName),
				),
			},
			data.RequiresImportErrorStep(testAccAzureRMFunctionApp_requiresImport),
		},
	})
}

func TestAccAzureRMFunctionApp_tags(t *testing.T) {
	data := acceptance.BuildTestData(t, "azurerm_function_app", "test")

	resource.ParallelTest(t, resource.TestCase{
		PreCheck:     func() { acceptance.PreCheck(t) },
		Providers:    acceptance.SupportedProviders,
		CheckDestroy: testCheckAzureRMFunctionAppDestroy,
		Steps: []resource.TestStep{
			{
				Config: testAccAzureRMFunctionApp_tags(data),
				Check: resource.ComposeTestCheckFunc(
					testCheckAzureRMFunctionAppExists(data.ResourceName),
					resource.TestCheckResourceAttr(data.ResourceName, "tags.%", "1"),
					resource.TestCheckResourceAttr(data.ResourceName, "tags.environment", "production"),
				),
			},
			data.ImportStep(),
		},
	})
}

func TestAccAzureRMFunctionApp_tagsUpdate(t *testing.T) {
	data := acceptance.BuildTestData(t, "azurerm_function_app", "test")

	resource.ParallelTest(t, resource.TestCase{
		PreCheck:     func() { acceptance.PreCheck(t) },
		Providers:    acceptance.SupportedProviders,
		CheckDestroy: testCheckAzureRMFunctionAppDestroy,
		Steps: []resource.TestStep{
			{
				Config: testAccAzureRMFunctionApp_tags(data),
				Check: resource.ComposeTestCheckFunc(
					testCheckAzureRMFunctionAppExists(data.ResourceName),
					resource.TestCheckResourceAttr(data.ResourceName, "tags.%", "1"),
					resource.TestCheckResourceAttr(data.ResourceName, "tags.environment", "production"),
				),
			},
			{
				Config: testAccAzureRMFunctionApp_tagsUpdated(data),
				Check: resource.ComposeTestCheckFunc(
					testCheckAzureRMFunctionAppExists(data.ResourceName),
					resource.TestCheckResourceAttr(data.ResourceName, "tags.%", "2"),
					resource.TestCheckResourceAttr(data.ResourceName, "tags.environment", "production"),
					resource.TestCheckResourceAttr(data.ResourceName, "tags.hello", "Berlin"),
				),
			},
		},
	})
}

func TestAccAzureRMFunctionApp_appSettings(t *testing.T) {
	data := acceptance.BuildTestData(t, "azurerm_function_app", "test")

	resource.ParallelTest(t, resource.TestCase{
		PreCheck:     func() { acceptance.PreCheck(t) },
		Providers:    acceptance.SupportedProviders,
		CheckDestroy: testCheckAzureRMFunctionAppDestroy,
		Steps: []resource.TestStep{
			{
				Config: testAccAzureRMFunctionApp_basic(data),
				Check: resource.ComposeTestCheckFunc(
					testCheckAzureRMFunctionAppExists(data.ResourceName),
					resource.TestCheckResourceAttr(data.ResourceName, "app_settings.%", "0"),
					resource.TestCheckResourceAttr(data.ResourceName, "site_credential.#", "1"),
				),
			},
			{
				Config: testAccAzureRMFunctionApp_appSettings(data),
				Check: resource.ComposeTestCheckFunc(
					testCheckAzureRMFunctionAppExists(data.ResourceName),
					resource.TestCheckResourceAttr(data.ResourceName, "app_settings.%", "1"),
					resource.TestCheckResourceAttr(data.ResourceName, "app_settings.hello", "world"),
				),
			},
			{
				Config: testAccAzureRMFunctionApp_basic(data),
				Check: resource.ComposeTestCheckFunc(
					testCheckAzureRMFunctionAppExists(data.ResourceName),
					resource.TestCheckResourceAttr(data.ResourceName, "app_settings.%", "0"),
				),
			},
			data.ImportStep(),
		},
	})
}

func TestAccAzureRMFunctionApp_siteConfig(t *testing.T) {
	data := acceptance.BuildTestData(t, "azurerm_function_app", "test")

	resource.ParallelTest(t, resource.TestCase{
		PreCheck:     func() { acceptance.PreCheck(t) },
		Providers:    acceptance.SupportedProviders,
		CheckDestroy: testCheckAzureRMFunctionAppDestroy,
		Steps: []resource.TestStep{
			{
				Config: testAccAzureRMFunctionApp_alwaysOn(data),
				Check: resource.ComposeTestCheckFunc(
					testCheckAzureRMFunctionAppExists(data.ResourceName),
					resource.TestCheckResourceAttr(data.ResourceName, "site_config.0.always_on", "true"),
				),
			},
			data.ImportStep(),
		},
	})
}

func TestAccAzureRMFunctionApp_linuxFxVersion(t *testing.T) {
	data := acceptance.BuildTestData(t, "azurerm_function_app", "test")

	resource.ParallelTest(t, resource.TestCase{
		PreCheck:     func() { acceptance.PreCheck(t) },
		Providers:    acceptance.SupportedProviders,
		CheckDestroy: testCheckAzureRMFunctionAppDestroy,
		Steps: []resource.TestStep{
			{
				Config: testAccAzureRMFunctionApp_linuxFxVersion(data),
				Check: resource.ComposeTestCheckFunc(
					testCheckAzureRMFunctionAppExists(data.ResourceName),
					resource.TestCheckResourceAttr(data.ResourceName, "kind", "functionapp,linux,container"),
					resource.TestCheckResourceAttr(data.ResourceName, "site_config.0.linux_fx_version", "DOCKER|(golang:latest)"),
				),
			},
			data.ImportStep(),
		},
	})
}

func TestAccAzureRMFunctionApp_connectionStrings(t *testing.T) {
	data := acceptance.BuildTestData(t, "azurerm_function_app", "test")

	resource.ParallelTest(t, resource.TestCase{
		PreCheck:     func() { acceptance.PreCheck(t) },
		Providers:    acceptance.SupportedProviders,
		CheckDestroy: testCheckAzureRMFunctionAppDestroy,
		Steps: []resource.TestStep{
			{
				Config: testAccAzureRMFunctionApp_connectionStrings(data),
				Check: resource.ComposeTestCheckFunc(
					testCheckAzureRMFunctionAppExists(data.ResourceName),
					resource.TestCheckResourceAttr(data.ResourceName, "connection_string.0.name", "Example"),
					resource.TestCheckResourceAttr(data.ResourceName, "connection_string.0.value", "some-postgresql-connection-string"),
					resource.TestCheckResourceAttr(data.ResourceName, "connection_string.0.type", "PostgreSQL"),
				),
			},
			data.ImportStep(),
		},
	})
}

func TestAccAzureRMFunctionApp_siteConfigMulti(t *testing.T) {
	data := acceptance.BuildTestData(t, "azurerm_function_app", "test")

	resource.ParallelTest(t, resource.TestCase{
		PreCheck:     func() { acceptance.PreCheck(t) },
		Providers:    acceptance.SupportedProviders,
		CheckDestroy: testCheckAzureRMFunctionAppDestroy,
		Steps: []resource.TestStep{
			{
				Config: testAccAzureRMFunctionApp_basic(data),
				Check: resource.ComposeTestCheckFunc(
					testCheckAzureRMFunctionAppExists(data.ResourceName),
					resource.TestCheckResourceAttr(data.ResourceName, "app_settings.%", "0"),
				),
			},
			{
				Config: testAccAzureRMFunctionApp_appSettings(data),
				Check: resource.ComposeTestCheckFunc(
					testCheckAzureRMFunctionAppExists(data.ResourceName),
					resource.TestCheckResourceAttr(data.ResourceName, "app_settings.%", "1"),
					resource.TestCheckResourceAttr(data.ResourceName, "app_settings.hello", "world"),
				),
			},
			{
				Config: testAccAzureRMFunctionApp_appSettingsAlwaysOn(data),
				Check: resource.ComposeTestCheckFunc(
					testCheckAzureRMFunctionAppExists(data.ResourceName),
					resource.TestCheckResourceAttr(data.ResourceName, "app_settings.%", "1"),
					resource.TestCheckResourceAttr(data.ResourceName, "app_settings.hello", "world"),
					resource.TestCheckResourceAttr(data.ResourceName, "site_config.0.always_on", "true"),
				),
			},
			{
				Config: testAccAzureRMFunctionApp_appSettingsAlwaysOnLinuxFxVersion(data),
				Check: resource.ComposeTestCheckFunc(
					testCheckAzureRMFunctionAppExists(data.ResourceName),
					resource.TestCheckResourceAttr(data.ResourceName, "kind", "functionapp,linux,container"),
					resource.TestCheckResourceAttr(data.ResourceName, "app_settings.%", "1"),
					resource.TestCheckResourceAttr(data.ResourceName, "app_settings.hello", "world"),
					resource.TestCheckResourceAttr(data.ResourceName, "site_config.0.always_on", "true"),
					resource.TestCheckResourceAttr(data.ResourceName, "site_config.0.linux_fx_version", "DOCKER|(golang:latest)"),
				),
			},
			{
				Config: testAccAzureRMFunctionApp_appSettingsAlwaysOnLinuxFxVersionConnectionStrings(data),
				Check: resource.ComposeTestCheckFunc(
					testCheckAzureRMFunctionAppExists(data.ResourceName),
					resource.TestCheckResourceAttr(data.ResourceName, "kind", "functionapp,linux,container"),
					resource.TestCheckResourceAttr(data.ResourceName, "app_settings.%", "1"),
					resource.TestCheckResourceAttr(data.ResourceName, "app_settings.hello", "world"),
					resource.TestCheckResourceAttr(data.ResourceName, "site_config.0.always_on", "true"),
					resource.TestCheckResourceAttr(data.ResourceName, "site_config.0.linux_fx_version", "DOCKER|(golang:latest)"),
					resource.TestCheckResourceAttr(data.ResourceName, "connection_string.0.name", "Example"),
					resource.TestCheckResourceAttr(data.ResourceName, "connection_string.0.value", "some-postgresql-connection-string"),
					resource.TestCheckResourceAttr(data.ResourceName, "connection_string.0.type", "PostgreSQL"),
				),
			},
		},
	})
}

func TestAccAzureRMFunctionApp_updateVersion(t *testing.T) {
	data := acceptance.BuildTestData(t, "azurerm_function_app", "test")

	resource.ParallelTest(t, resource.TestCase{
		PreCheck:     func() { acceptance.PreCheck(t) },
		Providers:    acceptance.SupportedProviders,
		CheckDestroy: testCheckAzureRMFunctionAppDestroy,
		Steps: []resource.TestStep{
			{
				Config: testAccAzureRMFunctionApp_version(data, "~1"),
				Check: resource.ComposeTestCheckFunc(
					testCheckAzureRMFunctionAppExists(data.ResourceName),
					resource.TestCheckResourceAttr(data.ResourceName, "version", "~1"),
				),
			},
			{
				Config: testAccAzureRMFunctionApp_version(data, "~2"),
				Check: resource.ComposeTestCheckFunc(
					testCheckAzureRMFunctionAppExists(data.ResourceName),
					resource.TestCheckResourceAttr(data.ResourceName, "version", "~2"),
				),
			},
		},
	})
}

func TestAccAzureRMFunctionApp_3264bit(t *testing.T) {
	data := acceptance.BuildTestData(t, "azurerm_function_app", "test")

	resource.ParallelTest(t, resource.TestCase{
		PreCheck:     func() { acceptance.PreCheck(t) },
		Providers:    acceptance.SupportedProviders,
		CheckDestroy: testCheckAzureRMFunctionAppDestroy,
		Steps: []resource.TestStep{
			{
				Config: testAccAzureRMFunctionApp_basic(data),
				Check: resource.ComposeTestCheckFunc(
					testCheckAzureRMFunctionAppExists(data.ResourceName),
					resource.TestCheckResourceAttr(data.ResourceName, "site_config.0.use_32_bit_worker_process", "true"),
				),
			},
			{
				Config: testAccAzureRMFunctionApp_64bit(data),
				Check: resource.ComposeTestCheckFunc(
					testCheckAzureRMFunctionAppExists(data.ResourceName),
					resource.TestCheckResourceAttr(data.ResourceName, "site_config.0.use_32_bit_worker_process", "false"),
				),
			},
		},
	})
}

func TestAccAzureRMFunctionApp_httpsOnly(t *testing.T) {
	data := acceptance.BuildTestData(t, "azurerm_function_app", "test")

	resource.ParallelTest(t, resource.TestCase{
		PreCheck:     func() { acceptance.PreCheck(t) },
		Providers:    acceptance.SupportedProviders,
		CheckDestroy: testCheckAzureRMFunctionAppDestroy,
		Steps: []resource.TestStep{
			{
				Config: testAccAzureRMFunctionApp_httpsOnly(data),
				Check: resource.ComposeTestCheckFunc(
					testCheckAzureRMFunctionAppExists(data.ResourceName),
					resource.TestCheckResourceAttr(data.ResourceName, "https_only", "true"),
				),
			},
		},
	})
}

func TestAccAzureRMFunctionApp_consumptionPlan(t *testing.T) {
	data := acceptance.BuildTestData(t, "azurerm_function_app", "test")

	resource.ParallelTest(t, resource.TestCase{
		PreCheck:     func() { acceptance.PreCheck(t) },
		Providers:    acceptance.SupportedProviders,
		CheckDestroy: testCheckAzureRMFunctionAppDestroy,
		Steps: []resource.TestStep{
			{
				Config: testAccAzureRMFunctionApp_consumptionPlan(data),
				Check: resource.ComposeTestCheckFunc(
					testCheckAzureRMFunctionAppExists(data.ResourceName),
					testCheckAzureRMFunctionAppHasContentShare(data.ResourceName),
					resource.TestCheckResourceAttr(data.ResourceName, "site_config.0.use_32_bit_worker_process", "true"),
				),
			},
		},
	})
}

func TestAccAzureRMFunctionApp_consumptionPlanUppercaseName(t *testing.T) {
	data := acceptance.BuildTestData(t, "azurerm_function_app", "test")

	resource.ParallelTest(t, resource.TestCase{
		PreCheck:     func() { acceptance.PreCheck(t) },
		Providers:    acceptance.SupportedProviders,
		CheckDestroy: testCheckAzureRMFunctionAppDestroy,
		Steps: []resource.TestStep{
			{
				Config: testAccAzureRMFunctionApp_consumptionPlanUppercaseName(data),
				Check: resource.ComposeTestCheckFunc(
					testCheckAzureRMFunctionAppExists(data.ResourceName),
					testCheckAzureRMFunctionAppHasContentShare(data.ResourceName),
					resource.TestCheckResourceAttr(data.ResourceName, "site_config.0.use_32_bit_worker_process", "true"),
				),
			},
			data.ImportStep(),
		},
	})
}

func TestAccAzureRMFunctionApp_createIdentity(t *testing.T) {
	data := acceptance.BuildTestData(t, "azurerm_function_app", "test")

	resource.ParallelTest(t, resource.TestCase{
		PreCheck:     func() { acceptance.PreCheck(t) },
		Providers:    acceptance.SupportedProviders,
		CheckDestroy: testCheckAzureRMFunctionAppDestroy,
		Steps: []resource.TestStep{
			{
				Config: testAccAzureRMFunctionApp_basicIdentity(data),
				Check: resource.ComposeTestCheckFunc(
					testCheckAzureRMFunctionAppExists(data.ResourceName),
					resource.TestCheckResourceAttr(data.ResourceName, "identity.#", "1"),
					resource.TestCheckResourceAttr(data.ResourceName, "identity.0.type", "SystemAssigned"),
					resource.TestMatchResourceAttr(data.ResourceName, "identity.0.principal_id", validate.UUIDRegExp),
					resource.TestMatchResourceAttr(data.ResourceName, "identity.0.tenant_id", validate.UUIDRegExp),
				),
			},
		},
	})
}

func TestAccAzureRMFunctionApp_updateIdentity(t *testing.T) {
	data := acceptance.BuildTestData(t, "azurerm_function_app", "test")

	resource.ParallelTest(t, resource.TestCase{
		PreCheck:     func() { acceptance.PreCheck(t) },
		Providers:    acceptance.SupportedProviders,
		CheckDestroy: testCheckAzureRMFunctionAppDestroy,
		Steps: []resource.TestStep{
			{
				Config: testAccAzureRMFunctionApp_basic(data),
				Check: resource.ComposeTestCheckFunc(
					testCheckAzureRMAppServiceExists(data.ResourceName),
					resource.TestCheckResourceAttr(data.ResourceName, "identity.#", "0"),
				),
			},
			{
				Config: testAccAzureRMFunctionApp_basicIdentity(data),
				Check: resource.ComposeTestCheckFunc(
					testCheckAzureRMFunctionAppExists(data.ResourceName),
					resource.TestCheckResourceAttr(data.ResourceName, "identity.#", "1"),
					resource.TestCheckResourceAttr(data.ResourceName, "identity.0.type", "SystemAssigned"),
					resource.TestMatchResourceAttr(data.ResourceName, "identity.0.principal_id", validate.UUIDRegExp),
					resource.TestMatchResourceAttr(data.ResourceName, "identity.0.tenant_id", validate.UUIDRegExp),
				),
			},
		},
	})
}

func TestAccAzureRMFunctionApp_userAssignedIdentity(t *testing.T) {
	data := acceptance.BuildTestData(t, "azurerm_function_app", "test")

	resource.ParallelTest(t, resource.TestCase{
		PreCheck:     func() { acceptance.PreCheck(t) },
		Providers:    acceptance.SupportedProviders,
		CheckDestroy: testCheckAzureRMFunctionAppDestroy,
		Steps: []resource.TestStep{
			{
				Config: testAccAzureRMFunctionApp_userAssignedIdentity(data),
				Check: resource.ComposeTestCheckFunc(
					testCheckAzureRMFunctionAppExists(data.ResourceName),
					resource.TestCheckResourceAttr(data.ResourceName, "identity.0.type", "UserAssigned"),
					resource.TestCheckResourceAttr(data.ResourceName, "identity.0.identity_ids.#", "1"),
					resource.TestCheckResourceAttr(data.ResourceName, "identity.0.principal_id", ""),
					resource.TestCheckResourceAttr(data.ResourceName, "identity.0.tenant_id", ""),
				),
			},
			data.ImportStep(),
			{
				Config: testAccAzureRMFunctionApp_userAssignedIdentityUpdated(data),
				Check: resource.ComposeTestCheckFunc(
					testCheckAzureRMFunctionAppExists(data.ResourceName),
					resource.TestCheckResourceAttr(data.ResourceName, "identity.0.type", "UserAssigned"),
					resource.TestCheckResourceAttr(data.ResourceName, "identity.0.identity_ids.#", "2"),
					resource.TestCheckResourceAttr(data.ResourceName, "identity.0.principal_id", ""),
					resource.TestCheckResourceAttr(data.ResourceName, "identity.0.tenant_id", ""),
				),
			},
			data.ImportStep(),
		},
	})
}

func TestAccAzureRMFunctionApp_loggingDisabled(t *testing.T) {
	data := acceptance.BuildTestData(t, "azurerm_function_app", "test")

	resource.ParallelTest(t, resource.TestCase{
		PreCheck:     func() { acceptance.PreCheck(t) },
		Providers:    acceptance.SupportedProviders,
		CheckDestroy: testCheckAzureRMFunctionAppDestroy,
		Steps: []resource.TestStep{
			{
				Config: testAccAzureRMFunctionApp_loggingDisabled(data),
				Check: resource.ComposeTestCheckFunc(
					testCheckAzureRMFunctionAppExists(data.ResourceName),
					testCheckAzureRMFunctionAppHasNoContentShare(data.ResourceName),
					resource.TestCheckResourceAttr(data.ResourceName, "enable_builtin_logging", "false"),
				),
			},
			data.ImportStep(),
		},
	})
}

func TestAccAzureRMFunctionApp_updateLogging(t *testing.T) {
	data := acceptance.BuildTestData(t, "azurerm_function_app", "test")

	resource.ParallelTest(t, resource.TestCase{
		PreCheck:     func() { acceptance.PreCheck(t) },
		Providers:    acceptance.SupportedProviders,
		CheckDestroy: testCheckAzureRMFunctionAppDestroy,
		Steps: []resource.TestStep{
			{
				Config: testAccAzureRMFunctionApp_basic(data),
				Check: resource.ComposeTestCheckFunc(
					testCheckAzureRMAppServiceExists(data.ResourceName),
					resource.TestCheckResourceAttr(data.ResourceName, "enable_builtin_logging", "true"),
				),
			},
			{
				Config: testAccAzureRMFunctionApp_loggingDisabled(data),
				Check: resource.ComposeTestCheckFunc(
					testCheckAzureRMFunctionAppExists(data.ResourceName),
					resource.TestCheckResourceAttr(data.ResourceName, "enable_builtin_logging", "false"),
				),
			},
			{
				Config: testAccAzureRMFunctionApp_basic(data),
				Check: resource.ComposeTestCheckFunc(
					testCheckAzureRMAppServiceExists(data.ResourceName),
					resource.TestCheckResourceAttr(data.ResourceName, "enable_builtin_logging", "true"),
				),
			},
		},
	})
}

func TestAccAzureRMFunctionApp_authSettings(t *testing.T) {
	data := acceptance.BuildTestData(t, "azurerm_function_app", "test")

	tenantID := os.Getenv("ARM_TENANT_ID")

	resource.ParallelTest(t, resource.TestCase{
		PreCheck:     func() { acceptance.PreCheck(t) },
		Providers:    acceptance.SupportedProviders,
		CheckDestroy: testCheckAzureRMFunctionAppDestroy,
		Steps: []resource.TestStep{
			{
				Config: testAccAzureRMFunctionApp_authSettings(data, tenantID),
				Check: resource.ComposeTestCheckFunc(
					testCheckAzureRMAppServiceExists(data.ResourceName),
					resource.TestCheckResourceAttr(data.ResourceName, "auth_settings.0.enabled", "true"),
					resource.TestCheckResourceAttr(data.ResourceName, "auth_settings.0.issuer", fmt.Sprintf("https://sts.windows.net/%s", tenantID)),
					resource.TestCheckResourceAttr(data.ResourceName, "auth_settings.0.runtime_version", "1.0"),
					resource.TestCheckResourceAttr(data.ResourceName, "auth_settings.0.unauthenticated_client_action", "RedirectToLoginPage"),
					resource.TestCheckResourceAttr(data.ResourceName, "auth_settings.0.token_refresh_extension_hours", "75"),
					resource.TestCheckResourceAttr(data.ResourceName, "auth_settings.0.token_store_enabled", "true"),
					resource.TestCheckResourceAttr(data.ResourceName, "auth_settings.0.additional_login_params.test_key", "test_value"),
					resource.TestCheckResourceAttr(data.ResourceName, "auth_settings.0.allowed_external_redirect_urls.#", "1"),
					resource.TestCheckResourceAttr(data.ResourceName, "auth_settings.0.allowed_external_redirect_urls.0", "https://terra.form"),
					resource.TestCheckResourceAttr(data.ResourceName, "auth_settings.0.active_directory.0.client_id", "aadclientid"),
					resource.TestCheckResourceAttr(data.ResourceName, "auth_settings.0.active_directory.0.client_secret", "aadsecret"),
					resource.TestCheckResourceAttr(data.ResourceName, "auth_settings.0.active_directory.0.allowed_audiences.#", "1"),
				),
			},
			data.ImportStep(),
		},
	})
}

func TestAccAzureRMFunctionApp_corsSettings(t *testing.T) {
	data := acceptance.BuildTestData(t, "azurerm_function_app", "test")

	resource.ParallelTest(t, resource.TestCase{
		PreCheck:     func() { acceptance.PreCheck(t) },
		Providers:    acceptance.SupportedProviders,
		CheckDestroy: testCheckAzureRMFunctionAppDestroy,
		Steps: []resource.TestStep{
			{
				Config: testAccAzureRMFunctionApp_corsSettings(data),
				Check: resource.ComposeTestCheckFunc(
					testCheckAzureRMFunctionAppExists(data.ResourceName),
					resource.TestCheckResourceAttr(data.ResourceName, "site_config.0.cors.#", "1"),
					resource.TestCheckResourceAttr(data.ResourceName, "site_config.0.cors.0.support_credentials", "true"),
					resource.TestCheckResourceAttr(data.ResourceName, "site_config.0.cors.0.allowed_origins.#", "4"),
				),
			},
			data.ImportStep(),
		},
	})
}

func TestAccAzureRMFunctionApp_enableHttp2(t *testing.T) {
	data := acceptance.BuildTestData(t, "azurerm_function_app", "test")

	resource.ParallelTest(t, resource.TestCase{
		PreCheck:     func() { acceptance.PreCheck(t) },
		Providers:    acceptance.SupportedProviders,
		CheckDestroy: testCheckAzureRMFunctionAppDestroy,
		Steps: []resource.TestStep{
			{
				Config: testAccAzureRMFunctionApp_enableHttp2(data),
				Check: resource.ComposeTestCheckFunc(
					testCheckAzureRMFunctionAppExists(data.ResourceName),
					resource.TestCheckResourceAttr(data.ResourceName, "site_config.0.http2_enabled", "true"),
				),
			},
			data.ImportStep(),
		},
	})
}

func TestAccAzureRMFunctionApp_minTlsVersion(t *testing.T) {
	data := acceptance.BuildTestData(t, "azurerm_function_app", "test")

	resource.ParallelTest(t, resource.TestCase{
		PreCheck:     func() { acceptance.PreCheck(t) },
		Providers:    acceptance.SupportedProviders,
		CheckDestroy: testCheckAzureRMFunctionAppDestroy,
		Steps: []resource.TestStep{
			{
				Config: testAccAzureRMFunctionApp_minTlsVersion(data),
				Check: resource.ComposeTestCheckFunc(
					testCheckAzureRMFunctionAppExists(data.ResourceName),
					resource.TestCheckResourceAttr(data.ResourceName, "site_config.0.min_tls_version", "1.2"),
				),
			},
			data.ImportStep(),
		},
	})
}

func TestAccAzureRMFunctionApp_ftpsState(t *testing.T) {
	data := acceptance.BuildTestData(t, "azurerm_function_app", "test")

	resource.ParallelTest(t, resource.TestCase{
		PreCheck:     func() { acceptance.PreCheck(t) },
		Providers:    acceptance.SupportedProviders,
		CheckDestroy: testCheckAzureRMFunctionAppDestroy,
		Steps: []resource.TestStep{
			{
				Config: testAccAzureRMFunctionApp_ftpsState(data),
				Check: resource.ComposeTestCheckFunc(
					testCheckAzureRMFunctionAppExists(data.ResourceName),
					resource.TestCheckResourceAttr(data.ResourceName, "site_config.0.ftps_state", "AllAllowed"),
				),
			},
			data.ImportStep(),
		},
	})
}

func TestAccAzureRMFunctionApp_oneIpRestriction(t *testing.T) {
	data := acceptance.BuildTestData(t, "azurerm_function_app", "test")

	resource.ParallelTest(t, resource.TestCase{
		PreCheck:     func() { acceptance.PreCheck(t) },
		Providers:    acceptance.SupportedProviders,
		CheckDestroy: testCheckAzureRMFunctionAppDestroy,
		Steps: []resource.TestStep{
			{
				Config: testAccAzureRMFunctionApp_oneIpRestriction(data),
				Check: resource.ComposeTestCheckFunc(
					testCheckAzureRMFunctionAppExists(data.ResourceName),
					resource.TestCheckResourceAttr(data.ResourceName, "site_config.0.ip_restriction.0.ip_address", "10.10.10.10/32"),
				),
			},
			data.ImportStep(),
		},
	})
}

func TestAccAzureRMFunctionApp_oneVNetSubnetIpRestriction(t *testing.T) {
	data := acceptance.BuildTestData(t, "azurerm_function_app", "test")

	resource.ParallelTest(t, resource.TestCase{
		PreCheck:     func() { acceptance.PreCheck(t) },
		Providers:    acceptance.SupportedProviders,
		CheckDestroy: testCheckAzureRMFunctionAppDestroy,
		Steps: []resource.TestStep{
			{
				Config: testAccAzureRMFunctionApp_oneVNetSubnetIpRestriction(data),
				Check: resource.ComposeTestCheckFunc(
					testCheckAzureRMFunctionAppExists(data.ResourceName),
				),
			},
			data.ImportStep(),
		},
	})
}

func TestAccAzureRMFunctionApp_ipRestrictionRemoved(t *testing.T) {
	data := acceptance.BuildTestData(t, "azurerm_function_app", "test")

	resource.ParallelTest(t, resource.TestCase{
		PreCheck:     func() { acceptance.PreCheck(t) },
		Providers:    acceptance.SupportedProviders,
		CheckDestroy: testCheckAzureRMFunctionAppDestroy,
		Steps: []resource.TestStep{
			{
				// This configuration includes a single explicit ip_restriction
				Config: testAccAzureRMFunctionApp_oneIpRestriction(data),
				Check: resource.ComposeTestCheckFunc(
					testCheckAzureRMFunctionAppExists(data.ResourceName),
					resource.TestCheckResourceAttr(data.ResourceName, "site_config.0.ip_restriction.#", "1"),
				),
			},
			{
				// This configuration has no site_config blocks at all.
				Config: testAccAzureRMFunctionApp_basic(data),
				Check: resource.ComposeTestCheckFunc(
					testCheckAzureRMFunctionAppExists(data.ResourceName),
					resource.TestCheckResourceAttr(data.ResourceName, "site_config.0.ip_restriction.#", "1"),
				),
			},
			{
				// This configuration explicitly sets ip_restriction to [] using attribute syntax.
				Config: testAccAzureRMFunctionApp_ipRestrictionRemoved(data),
				Check: resource.ComposeTestCheckFunc(
					testCheckAzureRMFunctionAppExists(data.ResourceName),
					resource.TestCheckResourceAttr(data.ResourceName, "site_config.0.ip_restriction.#", "0"),
				),
			},
		},
	})
}

func TestAccAzureRMFunctionApp_manyIpRestrictions(t *testing.T) {
	data := acceptance.BuildTestData(t, "azurerm_function_app", "test")

	resource.ParallelTest(t, resource.TestCase{
		PreCheck:     func() { acceptance.PreCheck(t) },
		Providers:    acceptance.SupportedProviders,
		CheckDestroy: testCheckAzureRMFunctionAppDestroy,
		Steps: []resource.TestStep{
			{
				Config: testAccAzureRMFunctionApp_manyIpRestrictions(data),
				Check: resource.ComposeTestCheckFunc(
					testCheckAzureRMFunctionAppExists(data.ResourceName),
					resource.TestCheckResourceAttr(data.ResourceName, "site_config.0.ip_restriction.0.ip_address", "10.10.10.10/32"),
					resource.TestCheckResourceAttr(data.ResourceName, "site_config.0.ip_restriction.1.ip_address", "20.20.20.0/24"),
					resource.TestCheckResourceAttr(data.ResourceName, "site_config.0.ip_restriction.2.ip_address", "30.30.0.0/16"),
					resource.TestCheckResourceAttr(data.ResourceName, "site_config.0.ip_restriction.3.ip_address", "192.168.1.2/24"),
				),
			},
			data.ImportStep(),
		},
	})
}

func testCheckAzureRMFunctionAppDestroy(s *terraform.State) error {
	client := acceptance.AzureProvider.Meta().(*clients.Client).Web.AppServicesClient
	ctx := acceptance.AzureProvider.Meta().(*clients.Client).StopContext

	for _, rs := range s.RootModule().Resources {
		if rs.Type != "azurerm_function_app" {
			continue
		}

		name := rs.Primary.Attributes["name"]
		resourceGroup := rs.Primary.Attributes["resource_group_name"]
		resp, err := client.Get(ctx, resourceGroup, name)

		if err != nil {
			if utils.ResponseWasNotFound(resp.Response) {
				return nil
			}
			return err
		}

		return nil
	}

	return nil
}

func testCheckAzureRMFunctionAppExists(resourceName string) resource.TestCheckFunc {
	return func(s *terraform.State) error {
		client := acceptance.AzureProvider.Meta().(*clients.Client).Web.AppServicesClient
		ctx := acceptance.AzureProvider.Meta().(*clients.Client).StopContext

		// Ensure we have enough information in state to look up in API
		rs, ok := s.RootModule().Resources[resourceName]
		if !ok {
			return fmt.Errorf("Not found: %s", resourceName)
		}

		functionAppName := rs.Primary.Attributes["name"]
		resourceGroup, hasResourceGroup := rs.Primary.Attributes["resource_group_name"]
		if !hasResourceGroup {
			return fmt.Errorf("Bad: no resource group found in state for Function App: %s", functionAppName)
		}

		resp, err := client.Get(ctx, resourceGroup, functionAppName)
		if err != nil {
			if utils.ResponseWasNotFound(resp.Response) {
				return fmt.Errorf("Bad: Function App %q (resource group: %q) does not exist", functionAppName, resourceGroup)
			}

			return fmt.Errorf("Bad: Get on appServicesClient: %+v", err)
		}

		return nil
	}
}

func testCheckAzureRMFunctionAppHasContentShare(resourceName string) resource.TestCheckFunc {
	return func(s *terraform.State) error {
		client := acceptance.AzureProvider.Meta().(*clients.Client).Web.AppServicesClient
		ctx := acceptance.AzureProvider.Meta().(*clients.Client).StopContext

		// Ensure we have enough information in state to look up in API
		rs, ok := s.RootModule().Resources[resourceName]
		if !ok {
			return fmt.Errorf("Not found: %s", resourceName)
		}

		functionAppName := rs.Primary.Attributes["name"]
		resourceGroup, hasResourceGroup := rs.Primary.Attributes["resource_group_name"]
		if !hasResourceGroup {
			return fmt.Errorf("Bad: no resource group found in state for Function App: %s", functionAppName)
		}

		appSettingsResp, err := client.ListApplicationSettings(ctx, resourceGroup, functionAppName)
		if err != nil {
			return fmt.Errorf("Error making Read request on AzureRM Function App AppSettings %q: %+v", functionAppName, err)
		}

		for k := range appSettingsResp.Properties {
			if strings.EqualFold("WEBSITE_CONTENTSHARE", k) {
				return nil
			}
		}

		return fmt.Errorf("Function App %q does not contain the Website Content Share!", functionAppName)
	}
}

func testCheckAzureRMFunctionAppHasNoContentShare(resourceName string) resource.TestCheckFunc {
	return func(s *terraform.State) error {
		client := acceptance.AzureProvider.Meta().(*clients.Client).Web.AppServicesClient
		ctx := acceptance.AzureProvider.Meta().(*clients.Client).StopContext

		// Ensure we have enough information in state to look up in API
		rs, ok := s.RootModule().Resources[resourceName]
		if !ok {
			return fmt.Errorf("Not found: %s", resourceName)
		}

		functionAppName := rs.Primary.Attributes["name"]
		resourceGroup, hasResourceGroup := rs.Primary.Attributes["resource_group_name"]
		if !hasResourceGroup {
			return fmt.Errorf("Bad: no resource group found in state for Function App: %s", functionAppName)
		}

		appSettingsResp, err := client.ListApplicationSettings(ctx, resourceGroup, functionAppName)
		if err != nil {
			return fmt.Errorf("Error making Read request on AzureRM Function App AppSettings %q: %+v", functionAppName, err)
		}

		for k, v := range appSettingsResp.Properties {
			if strings.EqualFold("WEBSITE_CONTENTSHARE", k) && v != nil && *v != "" {
				return fmt.Errorf("Function App %q contains the Website Content Share!", functionAppName)
			}
		}

		return nil
	}
}

func testAccAzureRMFunctionApp_basic(data acceptance.TestData) string {
	return fmt.Sprintf(`
provider "azurerm" {
  features {}
}

resource "azurerm_resource_group" "test" {
  name     = "acctestRG-%[1]d"
  location = "%[2]s"
}

resource "azurerm_storage_account" "test" {
  name                     = "acctestsa%[3]s"
  resource_group_name      = azurerm_resource_group.test.name
  location                 = azurerm_resource_group.test.location
  account_tier             = "Standard"
  account_replication_type = "LRS"
}

resource "azurerm_app_service_plan" "test" {
  name                = "acctestASP-%[1]d"
  location            = azurerm_resource_group.test.location
  resource_group_name = azurerm_resource_group.test.name

  sku {
    tier = "Standard"
    size = "S1"
  }
}

resource "azurerm_function_app" "test" {
  name                      = "acctest-%[1]d-func"
  location                  = azurerm_resource_group.test.location
  resource_group_name       = azurerm_resource_group.test.name
  app_service_plan_id       = azurerm_app_service_plan.test.id
  storage_connection_string = azurerm_storage_account.test.primary_connection_string
}
`, data.RandomInteger, data.Locations.Primary, data.RandomString)
}

func testAccAzureRMFunctionApp_requiresImport(data acceptance.TestData) string {
	template := testAccAzureRMFunctionApp_basic(data)
	return fmt.Sprintf(`
%s

resource "azurerm_function_app" "import" {
  name                      = azurerm_function_app.test.name
  location                  = azurerm_function_app.test.location
  resource_group_name       = azurerm_function_app.test.resource_group_name
  app_service_plan_id       = azurerm_function_app.test.app_service_plan_id
  storage_connection_string = azurerm_function_app.test.storage_connection_string
}
`, template)
}

func testAccAzureRMFunctionApp_tags(data acceptance.TestData) string {
	return fmt.Sprintf(`
provider "azurerm" {
  features {}
}

resource "azurerm_resource_group" "test" {
  name     = "acctestRG-%[1]d"
  location = "%[2]s"
}

resource "azurerm_storage_account" "test" {
  name                     = "acctestsa%[3]s"
  resource_group_name      = azurerm_resource_group.test.name
  location                 = azurerm_resource_group.test.location
  account_tier             = "Standard"
  account_replication_type = "LRS"
}

resource "azurerm_app_service_plan" "test" {
  name                = "acctestASP-%[1]d"
  location            = azurerm_resource_group.test.location
  resource_group_name = azurerm_resource_group.test.name

  sku {
    tier = "Standard"
    size = "S1"
  }
}

resource "azurerm_function_app" "test" {
  name                      = "acctest-%[1]d-func"
  location                  = azurerm_resource_group.test.location
  resource_group_name       = azurerm_resource_group.test.name
  app_service_plan_id       = azurerm_app_service_plan.test.id
  storage_connection_string = azurerm_storage_account.test.primary_connection_string

  tags = {
    environment = "production"
  }
}
`, data.RandomInteger, data.Locations.Primary, data.RandomString)
}

func testAccAzureRMFunctionApp_tagsUpdated(data acceptance.TestData) string {
	return fmt.Sprintf(`
provider "azurerm" {
  features {}
}

resource "azurerm_resource_group" "test" {
  name     = "acctestRG-%[1]d"
  location = "%[2]s"
}

resource "azurerm_storage_account" "test" {
  name                     = "acctestsa%[3]s"
  resource_group_name      = azurerm_resource_group.test.name
  location                 = azurerm_resource_group.test.location
  account_tier             = "Standard"
  account_replication_type = "LRS"
}

resource "azurerm_app_service_plan" "test" {
  name                = "acctestASP-%[1]d"
  location            = azurerm_resource_group.test.location
  resource_group_name = azurerm_resource_group.test.name

  sku {
    tier = "Standard"
    size = "S1"
  }
}

resource "azurerm_function_app" "test" {
  name                      = "acctest-%[1]d-func"
  location                  = azurerm_resource_group.test.location
  resource_group_name       = azurerm_resource_group.test.name
  app_service_plan_id       = azurerm_app_service_plan.test.id
  storage_connection_string = azurerm_storage_account.test.primary_connection_string

  tags = {
    environment = "production"
    hello       = "Berlin"
  }
}
`, data.RandomInteger, data.Locations.Primary, data.RandomString)
}

func testAccAzureRMFunctionApp_version(data acceptance.TestData, version string) string {
	return fmt.Sprintf(`
provider "azurerm" {
  features {}
}

resource "azurerm_resource_group" "test" {
  name     = "acctestRG-%[1]d"
  location = "%[2]s"
}

resource "azurerm_storage_account" "test" {
  name                     = "acctestsa%[3]s"
  resource_group_name      = azurerm_resource_group.test.name
  location                 = azurerm_resource_group.test.location
  account_tier             = "Standard"
  account_replication_type = "LRS"
}

resource "azurerm_app_service_plan" "test" {
  name                = "acctestASP-%[1]d"
  location            = azurerm_resource_group.test.location
  resource_group_name = azurerm_resource_group.test.name

  sku {
    tier = "Standard"
    size = "S1"
  }
}

resource "azurerm_function_app" "test" {
  name                      = "acctest-%[1]d-func"
  location                  = azurerm_resource_group.test.location
  resource_group_name       = azurerm_resource_group.test.name
  app_service_plan_id       = azurerm_app_service_plan.test.id
  version                   = "%[4]s"
  storage_connection_string = azurerm_storage_account.test.primary_connection_string
}
`, data.RandomInteger, data.Locations.Primary, data.RandomString, version)
}

func testAccAzureRMFunctionApp_appSettings(data acceptance.TestData) string {
	return fmt.Sprintf(`
provider "azurerm" {
  features {}
}

resource "azurerm_resource_group" "test" {
  name     = "acctestRG-%[1]d"
  location = "%[2]s"
}

resource "azurerm_storage_account" "test" {
  name                     = "acctestsa%[3]s"
  resource_group_name      = azurerm_resource_group.test.name
  location                 = azurerm_resource_group.test.location
  account_tier             = "Standard"
  account_replication_type = "LRS"
}

resource "azurerm_app_service_plan" "test" {
  name                = "acctestASP-%[1]d"
  location            = azurerm_resource_group.test.location
  resource_group_name = azurerm_resource_group.test.name

  sku {
    tier = "Standard"
    size = "S1"
  }
}

resource "azurerm_function_app" "test" {
  name                      = "acctest-%[1]d-func"
  location                  = azurerm_resource_group.test.location
  resource_group_name       = azurerm_resource_group.test.name
  app_service_plan_id       = azurerm_app_service_plan.test.id
  storage_connection_string = azurerm_storage_account.test.primary_connection_string

  app_settings = {
    "hello" = "world"
  }
}
`, data.RandomInteger, data.Locations.Primary, data.RandomString)
}

func testAccAzureRMFunctionApp_alwaysOn(data acceptance.TestData) string {
	return fmt.Sprintf(`
provider "azurerm" {
  features {}
}

resource "azurerm_resource_group" "test" {
  name     = "acctestRG-%[1]d"
  location = "%[2]s"
}

resource "azurerm_storage_account" "test" {
  name                     = "acctestsa%[3]s"
  resource_group_name      = azurerm_resource_group.test.name
  location                 = azurerm_resource_group.test.location
  account_tier             = "Standard"
  account_replication_type = "LRS"
}

resource "azurerm_app_service_plan" "test" {
  name                = "acctestASP-%[1]d"
  location            = azurerm_resource_group.test.location
  resource_group_name = azurerm_resource_group.test.name

  sku {
    tier = "Standard"
    size = "S1"
  }
}

resource "azurerm_function_app" "test" {
  name                      = "acctest-%[1]d-func"
  location                  = azurerm_resource_group.test.location
  resource_group_name       = azurerm_resource_group.test.name
  app_service_plan_id       = azurerm_app_service_plan.test.id
  storage_connection_string = azurerm_storage_account.test.primary_connection_string

  site_config {
    always_on = true
  }
}
`, data.RandomInteger, data.Locations.Primary, data.RandomString)
}

func testAccAzureRMFunctionApp_linuxFxVersion(data acceptance.TestData) string {
	return fmt.Sprintf(`
provider "azurerm" {
  features {}
}

resource "azurerm_resource_group" "test" {
  name     = "acctestRG-%[1]d"
  location = "%[2]s"
}

resource "azurerm_storage_account" "test" {
  name                     = "acctestsa%[3]s"
  resource_group_name      = azurerm_resource_group.test.name
  location                 = azurerm_resource_group.test.location
  account_tier             = "Standard"
  account_replication_type = "LRS"
}

resource "azurerm_app_service_plan" "test" {
  name                = "acctestASP-%[1]d"
  location            = azurerm_resource_group.test.location
  kind                = "Linux"
  resource_group_name = azurerm_resource_group.test.name

  sku {
    tier = "Standard"
    size = "S1"
  }

  reserved = true
}

resource "azurerm_function_app" "test" {
  name                      = "acctest-%[1]d-func"
  location                  = azurerm_resource_group.test.location
  version                   = "~2"
<<<<<<< HEAD
  resource_group_name       = azurerm_resource_group.test.name
  app_service_plan_id       = azurerm_app_service_plan.test.id
  storage_connection_string = azurerm_storage_account.test.primary_connection_string
=======
  resource_group_name       = "${azurerm_resource_group.test.name}"
  app_service_plan_id       = "${azurerm_app_service_plan.test.id}"
  storage_connection_string = "${azurerm_storage_account.test.primary_connection_string}"
  os_type                   = "linux"
>>>>>>> 08faa228

  site_config {
    linux_fx_version = "DOCKER|(golang:latest)"
  }
}
`, data.RandomInteger, data.Locations.Primary, data.RandomString)
}

func testAccAzureRMFunctionApp_connectionStrings(data acceptance.TestData) string {
	return fmt.Sprintf(`
provider "azurerm" {
  features {}
}

resource "azurerm_resource_group" "test" {
  name     = "acctestRG-%[1]d"
  location = "%[2]s"
}

resource "azurerm_storage_account" "test" {
  name                     = "acctestsa%[3]s"
  resource_group_name      = azurerm_resource_group.test.name
  location                 = azurerm_resource_group.test.location
  account_tier             = "Standard"
  account_replication_type = "LRS"
}

resource "azurerm_app_service_plan" "test" {
  name                = "acctestASP-%[1]d"
  location            = azurerm_resource_group.test.location
  resource_group_name = azurerm_resource_group.test.name

  sku {
    tier = "Standard"
    size = "S1"
  }
}

resource "azurerm_function_app" "test" {
  name                      = "acctest-%[1]d-func"
  location                  = azurerm_resource_group.test.location
  resource_group_name       = azurerm_resource_group.test.name
  app_service_plan_id       = azurerm_app_service_plan.test.id
  storage_connection_string = azurerm_storage_account.test.primary_connection_string

  connection_string {
    name  = "Example"
    value = "some-postgresql-connection-string"
    type  = "PostgreSQL"
  }
}
`, data.RandomInteger, data.Locations.Primary, data.RandomString)
}

func testAccAzureRMFunctionApp_appSettingsAlwaysOn(data acceptance.TestData) string {
	return fmt.Sprintf(`
provider "azurerm" {
  features {}
}

resource "azurerm_resource_group" "test" {
  name     = "acctestRG-%[1]d"
  location = "%[2]s"
}

resource "azurerm_storage_account" "test" {
  name                     = "acctestsa%[3]s"
  resource_group_name      = azurerm_resource_group.test.name
  location                 = azurerm_resource_group.test.location
  account_tier             = "Standard"
  account_replication_type = "LRS"
}

resource "azurerm_app_service_plan" "test" {
  name                = "acctestASP-%[1]d"
  location            = azurerm_resource_group.test.location
  resource_group_name = azurerm_resource_group.test.name

  sku {
    tier = "Standard"
    size = "S1"
  }
}

resource "azurerm_function_app" "test" {
  name                      = "acctest-%[1]d-func"
  location                  = azurerm_resource_group.test.location
  resource_group_name       = azurerm_resource_group.test.name
  app_service_plan_id       = azurerm_app_service_plan.test.id
  storage_connection_string = azurerm_storage_account.test.primary_connection_string

  app_settings = {
    "hello" = "world"
  }

  site_config {
    always_on = true
  }
}
`, data.RandomInteger, data.Locations.Primary, data.RandomString)
}

func testAccAzureRMFunctionApp_appSettingsAlwaysOnLinuxFxVersion(data acceptance.TestData) string {
	return fmt.Sprintf(`
provider "azurerm" {
  features {}
}

resource "azurerm_resource_group" "test" {
  name     = "acctestRG-%[1]d"
  location = "%[2]s"
}

resource "azurerm_storage_account" "test" {
  name                     = "acctestsa%[3]s"
  resource_group_name      = azurerm_resource_group.test.name
  location                 = azurerm_resource_group.test.location
  account_tier             = "Standard"
  account_replication_type = "LRS"
}

resource "azurerm_app_service_plan" "test" {
  name                = "acctestASP-%[1]d"
  location            = azurerm_resource_group.test.location
  kind                = "Linux"
  resource_group_name = azurerm_resource_group.test.name

  sku {
    tier = "Standard"
    size = "S1"
  }

  reserved = true
}

resource "azurerm_function_app" "test" {
  name                      = "acctest-%[1]d-func"
  location                  = azurerm_resource_group.test.location
  version                   = "~2"
  resource_group_name       = azurerm_resource_group.test.name
  app_service_plan_id       = azurerm_app_service_plan.test.id
  storage_connection_string = azurerm_storage_account.test.primary_connection_string

  app_settings = {
    "hello" = "world"
  }

  site_config {
    always_on        = true
    linux_fx_version = "DOCKER|(golang:latest)"
  }
}
`, data.RandomInteger, data.Locations.Primary, data.RandomString)
}

func testAccAzureRMFunctionApp_appSettingsAlwaysOnLinuxFxVersionConnectionStrings(data acceptance.TestData) string {
	return fmt.Sprintf(`
provider "azurerm" {
  features {}
}

resource "azurerm_resource_group" "test" {
  name     = "acctestRG-%[1]d"
  location = "%[2]s"
}

resource "azurerm_storage_account" "test" {
  name                     = "acctestsa%[3]s"
  resource_group_name      = azurerm_resource_group.test.name
  location                 = azurerm_resource_group.test.location
  account_tier             = "Standard"
  account_replication_type = "LRS"
}

resource "azurerm_app_service_plan" "test" {
  name                = "acctestASP-%[1]d"
  location            = azurerm_resource_group.test.location
  kind                = "Linux"
  resource_group_name = azurerm_resource_group.test.name

  sku {
    tier = "Standard"
    size = "S1"
  }

  reserved = true
}

resource "azurerm_function_app" "test" {
  name                      = "acctest-%[1]d-func"
  location                  = azurerm_resource_group.test.location
  version                   = "~2"
  resource_group_name       = azurerm_resource_group.test.name
  app_service_plan_id       = azurerm_app_service_plan.test.id
  storage_connection_string = azurerm_storage_account.test.primary_connection_string

  app_settings = {
    "hello" = "world"
  }

  site_config {
    always_on        = true
    linux_fx_version = "DOCKER|(golang:latest)"
  }

  connection_string {
    name  = "Example"
    value = "some-postgresql-connection-string"
    type  = "PostgreSQL"
  }
}
`, data.RandomInteger, data.Locations.Primary, data.RandomString)
}

func testAccAzureRMFunctionApp_64bit(data acceptance.TestData) string {
	return fmt.Sprintf(`
provider "azurerm" {
  features {}
}

resource "azurerm_resource_group" "test" {
  name     = "acctestRG-%d"
  location = "%s"
}

resource "azurerm_storage_account" "test" {
  name                     = "acctestsa%s"
  resource_group_name      = azurerm_resource_group.test.name
  location                 = azurerm_resource_group.test.location
  account_tier             = "Standard"
  account_replication_type = "LRS"
}

resource "azurerm_app_service_plan" "test" {
  name                = "acctestASP-%d"
  location            = azurerm_resource_group.test.location
  resource_group_name = azurerm_resource_group.test.name

  sku {
    tier = "Standard"
    size = "S1"
  }
}

resource "azurerm_function_app" "test" {
  name                      = "acctest-%d-func"
  location                  = azurerm_resource_group.test.location
  resource_group_name       = azurerm_resource_group.test.name
  app_service_plan_id       = azurerm_app_service_plan.test.id
  storage_connection_string = azurerm_storage_account.test.primary_connection_string

  site_config {
    use_32_bit_worker_process = false
  }
}
`, data.RandomInteger, data.Locations.Primary, data.RandomString, data.RandomInteger, data.RandomInteger)
}

func testAccAzureRMFunctionApp_httpsOnly(data acceptance.TestData) string {
	return fmt.Sprintf(`
provider "azurerm" {
  features {}
}

resource "azurerm_resource_group" "test" {
  name     = "acctestRG-%d"
  location = "%s"
}

resource "azurerm_storage_account" "test" {
  name                     = "acctestsa%s"
  resource_group_name      = azurerm_resource_group.test.name
  location                 = azurerm_resource_group.test.location
  account_tier             = "Standard"
  account_replication_type = "LRS"
}

resource "azurerm_app_service_plan" "test" {
  name                = "acctestASP-%d"
  location            = azurerm_resource_group.test.location
  resource_group_name = azurerm_resource_group.test.name

  sku {
    tier = "Standard"
    size = "S1"
  }
}

resource "azurerm_function_app" "test" {
  name                      = "acctest-%d-func"
  location                  = azurerm_resource_group.test.location
  resource_group_name       = azurerm_resource_group.test.name
  app_service_plan_id       = azurerm_app_service_plan.test.id
  storage_connection_string = azurerm_storage_account.test.primary_connection_string
  https_only                = true
}
`, data.RandomInteger, data.Locations.Primary, data.RandomString, data.RandomInteger, data.RandomInteger)
}

func testAccAzureRMFunctionApp_consumptionPlan(data acceptance.TestData) string {
	return fmt.Sprintf(`
provider "azurerm" {
  features {}
}

resource "azurerm_resource_group" "test" {
  name     = "acctestRG-%d"
  location = "%s"
}

resource "azurerm_storage_account" "test" {
  name                     = "acctestsa%s"
  resource_group_name      = azurerm_resource_group.test.name
  location                 = azurerm_resource_group.test.location
  account_tier             = "Standard"
  account_replication_type = "LRS"
}

resource "azurerm_app_service_plan" "test" {
  name                = "acctestASP-%d"
  resource_group_name = azurerm_resource_group.test.name
  location            = azurerm_resource_group.test.location
  kind                = "FunctionApp"

  sku {
    tier = "Dynamic"
    size = "Y1"
  }
}

resource "azurerm_function_app" "test" {
  name                      = "acctest-%d-func"
  location                  = azurerm_resource_group.test.location
  resource_group_name       = azurerm_resource_group.test.name
  app_service_plan_id       = azurerm_app_service_plan.test.id
  storage_connection_string = azurerm_storage_account.test.primary_connection_string
}
`, data.RandomInteger, data.Locations.Primary, data.RandomString, data.RandomInteger, data.RandomInteger)
}

func testAccAzureRMFunctionApp_consumptionPlanUppercaseName(data acceptance.TestData) string {
	return fmt.Sprintf(`
provider "azurerm" {
  features {}
}

resource "azurerm_resource_group" "test" {
  name     = "acctestRG-%d"
  location = "%s"
}

resource "azurerm_storage_account" "test" {
  name                     = "acctestsa%s"
  resource_group_name      = azurerm_resource_group.test.name
  location                 = azurerm_resource_group.test.location
  account_tier             = "Standard"
  account_replication_type = "LRS"
}

resource "azurerm_app_service_plan" "test" {
  name                = "acctestASP-%d"
  resource_group_name = azurerm_resource_group.test.name
  location            = azurerm_resource_group.test.location
  kind                = "FunctionApp"

  sku {
    tier = "Dynamic"
    size = "Y1"
  }
}

resource "azurerm_function_app" "test" {
  name                      = "acctest-%d-FuncWithUppercase"
  location                  = azurerm_resource_group.test.location
  resource_group_name       = azurerm_resource_group.test.name
  app_service_plan_id       = azurerm_app_service_plan.test.id
  storage_connection_string = azurerm_storage_account.test.primary_connection_string
}
`, data.RandomInteger, data.Locations.Primary, data.RandomString, data.RandomInteger, data.RandomInteger)
}

func testAccAzureRMFunctionApp_basicIdentity(data acceptance.TestData) string {
	return fmt.Sprintf(`
provider "azurerm" {
  features {}
}

resource "azurerm_resource_group" "test" {
  name     = "acctestRG-%[1]d"
  location = "%[2]s"
}

resource "azurerm_storage_account" "test" {
  name                     = "acctestsa%[3]s"
  resource_group_name      = azurerm_resource_group.test.name
  location                 = azurerm_resource_group.test.location
  account_tier             = "Standard"
  account_replication_type = "LRS"
}

resource "azurerm_app_service_plan" "test" {
  name                = "acctestASP-%[1]d"
  location            = azurerm_resource_group.test.location
  resource_group_name = azurerm_resource_group.test.name

  sku {
    tier = "Standard"
    size = "S1"
  }
}

resource "azurerm_function_app" "test" {
  name                      = "acctest-%[1]d-func"
  location                  = azurerm_resource_group.test.location
  resource_group_name       = azurerm_resource_group.test.name
  app_service_plan_id       = azurerm_app_service_plan.test.id
  storage_connection_string = azurerm_storage_account.test.primary_connection_string

  identity {
    type = "SystemAssigned"
  }
}
`, data.RandomInteger, data.Locations.Primary, data.RandomString)
}

func testAccAzureRMFunctionApp_userAssignedIdentity(data acceptance.TestData) string {
	return fmt.Sprintf(`
provider "azurerm" {
  features {}
}

resource "azurerm_resource_group" "test" {
  name     = "acctestRG-%[1]d"
  location = "%[2]s"
}

resource "azurerm_storage_account" "test" {
  name                     = "acctestsa%[3]s"
  resource_group_name      = azurerm_resource_group.test.name
  location                 = azurerm_resource_group.test.location
  account_tier             = "Standard"
  account_replication_type = "LRS"
}

resource "azurerm_app_service_plan" "test" {
  name                = "acctestASP-%[1]d"
  location            = azurerm_resource_group.test.location
  resource_group_name = azurerm_resource_group.test.name

  sku {
    tier = "Standard"
    size = "S1"
  }
}

resource "azurerm_user_assigned_identity" "first" {
  name                = "acctest1%[1]d"
  resource_group_name = azurerm_resource_group.test.name
  location            = azurerm_resource_group.test.location
}

resource "azurerm_function_app" "test" {
  name                      = "acctest-%[1]d-func"
  location                  = azurerm_resource_group.test.location
  resource_group_name       = azurerm_resource_group.test.name
  app_service_plan_id       = azurerm_app_service_plan.test.id
  storage_connection_string = azurerm_storage_account.test.primary_connection_string

  identity {
    type         = "UserAssigned"
    identity_ids = [azurerm_user_assigned_identity.first.id]
  }
}
`, data.RandomInteger, data.Locations.Primary, data.RandomString)
}

func testAccAzureRMFunctionApp_userAssignedIdentityUpdated(data acceptance.TestData) string {
	return fmt.Sprintf(`
provider "azurerm" {
  features {}
}

resource "azurerm_resource_group" "test" {
  name     = "acctestRG-%[1]d"
  location = "%[2]s"
}

resource "azurerm_storage_account" "test" {
  name                     = "acctestsa%[3]s"
  resource_group_name      = azurerm_resource_group.test.name
  location                 = azurerm_resource_group.test.location
  account_tier             = "Standard"
  account_replication_type = "LRS"
}

resource "azurerm_app_service_plan" "test" {
  name                = "acctestASP-%[1]d"
  location            = azurerm_resource_group.test.location
  resource_group_name = azurerm_resource_group.test.name

  sku {
    tier = "Standard"
    size = "S1"
  }
}

resource "azurerm_user_assigned_identity" "first" {
  name                = "acctest1%[1]d"
  resource_group_name = azurerm_resource_group.test.name
  location            = azurerm_resource_group.test.location
}

resource "azurerm_user_assigned_identity" "second" {
  name                = "acctest2%[1]d"
  resource_group_name = azurerm_resource_group.test.name
  location            = azurerm_resource_group.test.location
}

resource "azurerm_function_app" "test" {
  name                      = "acctest-%[1]d-func"
  location                  = azurerm_resource_group.test.location
  resource_group_name       = azurerm_resource_group.test.name
  app_service_plan_id       = azurerm_app_service_plan.test.id
  storage_connection_string = azurerm_storage_account.test.primary_connection_string

  identity {
    type         = "UserAssigned"
    identity_ids = [azurerm_user_assigned_identity.first.id, azurerm_user_assigned_identity.second.id]
  }
}
`, data.RandomInteger, data.Locations.Primary, data.RandomString)
}

func testAccAzureRMFunctionApp_loggingDisabled(data acceptance.TestData) string {
	return fmt.Sprintf(`
provider "azurerm" {
  features {}
}

resource "azurerm_resource_group" "test" {
  name     = "acctestRG-%[1]d"
  location = "%[2]s"
}

resource "azurerm_storage_account" "test" {
  name                     = "acctestsa%[3]s"
  resource_group_name      = azurerm_resource_group.test.name
  location                 = azurerm_resource_group.test.location
  account_tier             = "Standard"
  account_replication_type = "LRS"
}

resource "azurerm_app_service_plan" "test" {
  name                = "acctestASP-%[1]d"
  location            = azurerm_resource_group.test.location
  resource_group_name = azurerm_resource_group.test.name

  sku {
    tier = "Standard"
    size = "S1"
  }
}

resource "azurerm_function_app" "test" {
  name                      = "acctest-%[1]d-func"
  location                  = azurerm_resource_group.test.location
  resource_group_name       = azurerm_resource_group.test.name
  app_service_plan_id       = azurerm_app_service_plan.test.id
  storage_connection_string = azurerm_storage_account.test.primary_connection_string
  enable_builtin_logging    = false
}
`, data.RandomInteger, data.Locations.Primary, data.RandomString)
}

func testAccAzureRMFunctionApp_authSettings(data acceptance.TestData, tenantID string) string {
	return fmt.Sprintf(`
provider "azurerm" {
  features {}
}

resource "azurerm_resource_group" "test" {
  name     = "acctestRG-%[1]d"
  location = "%[2]s"
}

resource "azurerm_storage_account" "test" {
  name                     = "acctestsa%[3]s"
  resource_group_name      = azurerm_resource_group.test.name
  location                 = azurerm_resource_group.test.location
  account_tier             = "Standard"
  account_replication_type = "LRS"
}

resource "azurerm_app_service_plan" "test" {
  name                = "acctestASP-%[1]d"
  location            = azurerm_resource_group.test.location
  resource_group_name = azurerm_resource_group.test.name

  sku {
    tier = "Standard"
    size = "S1"
  }
}

resource "azurerm_function_app" "test" {
  name                      = "acctest-%[1]d-func"
  location                  = azurerm_resource_group.test.location
  resource_group_name       = azurerm_resource_group.test.name
  app_service_plan_id       = azurerm_app_service_plan.test.id
  storage_connection_string = azurerm_storage_account.test.primary_connection_string

  auth_settings {
    enabled                       = true
    issuer                        = "https://sts.windows.net/%[4]s"
    runtime_version               = "1.0"
    unauthenticated_client_action = "RedirectToLoginPage"
    token_refresh_extension_hours = 75
    token_store_enabled           = true

    additional_login_params = {
      test_key = "test_value"
    }

    allowed_external_redirect_urls = [
      "https://terra.form",
    ]

    active_directory {
      client_id     = "aadclientid"
      client_secret = "aadsecret"

      allowed_audiences = [
        "activedirectorytokenaudiences",
      ]
    }
  }
}
`, data.RandomInteger, data.Locations.Primary, data.RandomString, tenantID)
}

func testAccAzureRMFunctionApp_corsSettings(data acceptance.TestData) string {
	return fmt.Sprintf(`
provider "azurerm" {
  features {}
}

resource "azurerm_resource_group" "test" {
  name     = "acctestRG-%[1]d"
  location = "%[2]s"
}

resource "azurerm_storage_account" "test" {
  name                     = "acctestsa%[3]s"
  resource_group_name      = azurerm_resource_group.test.name
  location                 = azurerm_resource_group.test.location
  account_tier             = "Standard"
  account_replication_type = "LRS"
}

resource "azurerm_app_service_plan" "test" {
  name                = "acctestASP-%[1]d"
  location            = azurerm_resource_group.test.location
  resource_group_name = azurerm_resource_group.test.name

  sku {
    tier = "Standard"
    size = "S1"
  }
}

resource "azurerm_function_app" "test" {
  name                      = "acctest-%[1]d-func"
  location                  = azurerm_resource_group.test.location
  resource_group_name       = azurerm_resource_group.test.name
  app_service_plan_id       = azurerm_app_service_plan.test.id
  storage_connection_string = azurerm_storage_account.test.primary_connection_string

  site_config {
    cors {
      allowed_origins = [
        "http://www.contoso.com",
        "www.contoso.com",
        "contoso.com",
        "http://localhost:4201",
      ]

      support_credentials = true
    }
  }
}
`, data.RandomInteger, data.Locations.Primary, data.RandomString)
}

func testAccAzureRMFunctionApp_enableHttp2(data acceptance.TestData) string {
	return fmt.Sprintf(`
provider "azurerm" {
  features {}
}

resource "azurerm_resource_group" "test" {
  name     = "acctestRG-%d"
  location = "%s"
}

resource "azurerm_storage_account" "test" {
  name                     = "acctestsa%s"
  resource_group_name      = azurerm_resource_group.test.name
  location                 = azurerm_resource_group.test.location
  account_tier             = "Standard"
  account_replication_type = "LRS"
}

resource "azurerm_app_service_plan" "test" {
  name                = "acctestASP-%d"
  location            = azurerm_resource_group.test.location
  resource_group_name = azurerm_resource_group.test.name

  sku {
    tier = "Standard"
    size = "S1"
  }
}

resource "azurerm_function_app" "test" {
  name                      = "acctest-%d-func"
  location                  = azurerm_resource_group.test.location
  resource_group_name       = azurerm_resource_group.test.name
  app_service_plan_id       = azurerm_app_service_plan.test.id
  storage_connection_string = azurerm_storage_account.test.primary_connection_string

  site_config {
    http2_enabled = true
  }
}
`, data.RandomInteger, data.Locations.Primary, data.RandomString, data.RandomInteger, data.RandomInteger)
}

func testAccAzureRMFunctionApp_minTlsVersion(data acceptance.TestData) string {
	return fmt.Sprintf(`
provider "azurerm" {
  features {}
}

resource "azurerm_resource_group" "test" {
  name     = "acctestRG-%d"
  location = "%s"
}

resource "azurerm_storage_account" "test" {
  name                     = "acctestsa%s"
  resource_group_name      = azurerm_resource_group.test.name
  location                 = azurerm_resource_group.test.location
  account_tier             = "Standard"
  account_replication_type = "LRS"
}

resource "azurerm_app_service_plan" "test" {
  name                = "acctestASP-%d"
  location            = azurerm_resource_group.test.location
  resource_group_name = azurerm_resource_group.test.name

  sku {
    tier = "Standard"
    size = "S1"
  }
}

resource "azurerm_function_app" "test" {
  name                      = "acctest-%d-func"
  location                  = azurerm_resource_group.test.location
  resource_group_name       = azurerm_resource_group.test.name
  app_service_plan_id       = azurerm_app_service_plan.test.id
  storage_connection_string = azurerm_storage_account.test.primary_connection_string

  site_config {
    min_tls_version = "1.2"
  }
}
`, data.RandomInteger, data.Locations.Primary, data.RandomString, data.RandomInteger, data.RandomInteger)
}

func testAccAzureRMFunctionApp_ftpsState(data acceptance.TestData) string {
	return fmt.Sprintf(`
provider "azurerm" {
  features {}
}

resource "azurerm_resource_group" "test" {
  name     = "acctestRG-%d"
  location = "%s"
}

resource "azurerm_storage_account" "test" {
  name                     = "acctestsa%s"
  resource_group_name      = azurerm_resource_group.test.name
  location                 = azurerm_resource_group.test.location
  account_tier             = "Standard"
  account_replication_type = "LRS"
}

resource "azurerm_app_service_plan" "test" {
  name                = "acctestASP-%d"
  location            = azurerm_resource_group.test.location
  resource_group_name = azurerm_resource_group.test.name

  sku {
    tier = "Standard"
    size = "S1"
  }
}

resource "azurerm_function_app" "test" {
  name                      = "acctest-%d-func"
  location                  = azurerm_resource_group.test.location
  resource_group_name       = azurerm_resource_group.test.name
  app_service_plan_id       = azurerm_app_service_plan.test.id
  storage_connection_string = azurerm_storage_account.test.primary_connection_string

  site_config {
    ftps_state = "AllAllowed"
  }
}
`, data.RandomInteger, data.Locations.Primary, data.RandomString, data.RandomInteger, data.RandomInteger)
}

func testAccAzureRMFunctionApp_oneIpRestriction(data acceptance.TestData) string {
	return fmt.Sprintf(`
provider "azurerm" {
  features {}
}

resource "azurerm_resource_group" "test" {
  name     = "acctestRG-%d"
  location = "%s"
}

resource "azurerm_storage_account" "test" {
  name                     = "acctestsa%s"
  resource_group_name      = azurerm_resource_group.test.name
  location                 = azurerm_resource_group.test.location
  account_tier             = "Standard"
  account_replication_type = "LRS"
}

resource "azurerm_app_service_plan" "test" {
  name                = "acctestASP-%d"
  location            = azurerm_resource_group.test.location
  resource_group_name = azurerm_resource_group.test.name

  sku {
    tier = "Standard"
    size = "S1"
  }
}

resource "azurerm_function_app" "test" {
  name                      = "acctest-%d-func"
  location                  = azurerm_resource_group.test.location
  resource_group_name       = azurerm_resource_group.test.name
  app_service_plan_id       = azurerm_app_service_plan.test.id
  storage_connection_string = azurerm_storage_account.test.primary_connection_string

  site_config {
    ip_restriction {
      ip_address = "10.10.10.10/32"
    }
  }
}
`, data.RandomInteger, data.Locations.Primary, data.RandomString, data.RandomInteger, data.RandomInteger)
}

func testAccAzureRMFunctionApp_oneVNetSubnetIpRestriction(data acceptance.TestData) string {
	return fmt.Sprintf(`
provider "azurerm" {
  features {}
}

resource "azurerm_resource_group" "test" {
  name     = "acctestRG-%d"
  location = "%s"
}

resource "azurerm_virtual_network" "test" {
  name                = "acctestvirtnet%d"
  address_space       = ["10.0.0.0/16"]
  location            = azurerm_resource_group.test.location
  resource_group_name = azurerm_resource_group.test.name
}

resource "azurerm_subnet" "test" {
  name                 = "acctestsubnet%d"
  resource_group_name  = azurerm_resource_group.test.name
  virtual_network_name = azurerm_virtual_network.test.name
  address_prefix       = "10.0.2.0/24"
}

resource "azurerm_storage_account" "test" {
  name                     = "acctestsa%s"
  resource_group_name      = azurerm_resource_group.test.name
  location                 = azurerm_resource_group.test.location
  account_tier             = "Standard"
  account_replication_type = "LRS"
}

resource "azurerm_app_service_plan" "test" {
  name                = "acctestASP-%d"
  location            = azurerm_resource_group.test.location
  resource_group_name = azurerm_resource_group.test.name

  sku {
    tier = "Standard"
    size = "S1"
  }
}

resource "azurerm_function_app" "test" {
  name                      = "acctest-%d-func"
  location                  = azurerm_resource_group.test.location
  resource_group_name       = azurerm_resource_group.test.name
  app_service_plan_id       = azurerm_app_service_plan.test.id
  storage_connection_string = azurerm_storage_account.test.primary_connection_string

  site_config {
    ip_restriction {
      subnet_id = azurerm_subnet.test.id
    }
  }
}
`, data.RandomInteger, data.Locations.Primary, data.RandomInteger, data.RandomInteger, data.RandomString, data.RandomInteger, data.RandomInteger)
}

func testAccAzureRMFunctionApp_manyIpRestrictions(data acceptance.TestData) string {
	return fmt.Sprintf(`
provider "azurerm" {
  features {}
}

resource "azurerm_resource_group" "test" {
  name     = "acctestRG-%d"
  location = "%s"
}

resource "azurerm_storage_account" "test" {
  name                     = "acctestsa%s"
  resource_group_name      = azurerm_resource_group.test.name
  location                 = azurerm_resource_group.test.location
  account_tier             = "Standard"
  account_replication_type = "LRS"
}

resource "azurerm_app_service_plan" "test" {
  name                = "acctestASP-%d"
  location            = azurerm_resource_group.test.location
  resource_group_name = azurerm_resource_group.test.name

  sku {
    tier = "Standard"
    size = "S1"
  }
}

resource "azurerm_function_app" "test" {
  name                      = "acctest-%d-func"
  location                  = azurerm_resource_group.test.location
  resource_group_name       = azurerm_resource_group.test.name
  app_service_plan_id       = azurerm_app_service_plan.test.id
  storage_connection_string = azurerm_storage_account.test.primary_connection_string

  site_config {
    ip_restriction {
      ip_address = "10.10.10.10/32"
    }

    ip_restriction {
      ip_address = "20.20.20.0/24"
    }

    ip_restriction {
      ip_address = "30.30.0.0/16"
    }

    ip_restriction {
      ip_address = "192.168.1.2/24"
    }
  }
}
`, data.RandomInteger, data.Locations.Primary, data.RandomString, data.RandomInteger, data.RandomInteger)
}

func testAccAzureRMFunctionApp_ipRestrictionRemoved(data acceptance.TestData) string {
	return fmt.Sprintf(`
provider "azurerm" {
  features {}
}

resource "azurerm_resource_group" "test" {
  name     = "acctestRG-%d"
  location = "%s"
}

resource "azurerm_storage_account" "test" {
  name                     = "acctestsa%s"
  resource_group_name      = azurerm_resource_group.test.name
  location                 = azurerm_resource_group.test.location
  account_tier             = "Standard"
  account_replication_type = "LRS"
}

resource "azurerm_app_service_plan" "test" {
  name                = "acctestASP-%d"
  location            = azurerm_resource_group.test.location
  resource_group_name = azurerm_resource_group.test.name

  sku {
    tier = "Standard"
    size = "S1"
  }
}

resource "azurerm_function_app" "test" {
  name                      = "acctest-%d-func"
  location                  = azurerm_resource_group.test.location
  resource_group_name       = azurerm_resource_group.test.name
  app_service_plan_id       = azurerm_app_service_plan.test.id
  storage_connection_string = azurerm_storage_account.test.primary_connection_string

  site_config {
    ip_restriction = []
  }
}
`, data.RandomInteger, data.Locations.Primary, data.RandomString, data.RandomInteger, data.RandomInteger)
}<|MERGE_RESOLUTION|>--- conflicted
+++ resolved
@@ -1167,16 +1167,10 @@
   name                      = "acctest-%[1]d-func"
   location                  = azurerm_resource_group.test.location
   version                   = "~2"
-<<<<<<< HEAD
-  resource_group_name       = azurerm_resource_group.test.name
-  app_service_plan_id       = azurerm_app_service_plan.test.id
-  storage_connection_string = azurerm_storage_account.test.primary_connection_string
-=======
-  resource_group_name       = "${azurerm_resource_group.test.name}"
-  app_service_plan_id       = "${azurerm_app_service_plan.test.id}"
-  storage_connection_string = "${azurerm_storage_account.test.primary_connection_string}"
+  resource_group_name       = azurerm_resource_group.test.name
+  app_service_plan_id       = azurerm_app_service_plan.test.id
+  storage_connection_string = azurerm_storage_account.test.primary_connection_string
   os_type                   = "linux"
->>>>>>> 08faa228
 
   site_config {
     linux_fx_version = "DOCKER|(golang:latest)"
