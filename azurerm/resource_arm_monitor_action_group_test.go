package azurerm

import (
	"fmt"
	"net/http"
	"os"
	"testing"

	"github.com/hashicorp/terraform-plugin-sdk/helper/acctest"
	"github.com/hashicorp/terraform-plugin-sdk/helper/resource"
	"github.com/hashicorp/terraform-plugin-sdk/terraform"
	"github.com/terraform-providers/terraform-provider-azurerm/azurerm/helpers/tf"
	"github.com/terraform-providers/terraform-provider-azurerm/azurerm/internal/features"
)

func TestAccAzureRMMonitorActionGroup_basic(t *testing.T) {
	resourceName := "azurerm_monitor_action_group.test"
	ri := tf.AccRandTimeInt()
	location := testLocation()

	resource.ParallelTest(t, resource.TestCase{
		PreCheck:     func() { testAccPreCheck(t) },
		Providers:    testAccProviders,
		CheckDestroy: testCheckAzureRMMonitorActionGroupDestroy,
		Steps: []resource.TestStep{
			{
				Config: testAccAzureRMMonitorActionGroup_basic(ri, location),
				Check: resource.ComposeTestCheckFunc(
					testCheckAzureRMMonitorActionGroupExists(resourceName),
					resource.TestCheckResourceAttr(resourceName, "enabled", "true"),
					resource.TestCheckResourceAttr(resourceName, "short_name", "acctestag"),
					resource.TestCheckResourceAttr(resourceName, "email_receiver.#", "0"),
					resource.TestCheckResourceAttr(resourceName, "itsm_receiver.#", "0"),
					resource.TestCheckResourceAttr(resourceName, "azure_app_push_receiver.#", "0"),
					resource.TestCheckResourceAttr(resourceName, "sms_receiver.#", "0"),
					resource.TestCheckResourceAttr(resourceName, "webhook_receiver.#", "0"),
					resource.TestCheckResourceAttr(resourceName, "automation_runbook_receiver.#", "0"),
					resource.TestCheckResourceAttr(resourceName, "voice_receiver.#", "0"),
					resource.TestCheckResourceAttr(resourceName, "logic_app_receiver.#", "0"),
					resource.TestCheckResourceAttr(resourceName, "azure_function_receiver.#", "0"),
					resource.TestCheckResourceAttr(resourceName, "arm_role_receiver.#", "0"),
				),
			},
			{
				ResourceName:      resourceName,
				ImportState:       true,
				ImportStateVerify: true,
			},
		},
	})
}

func TestAccAzureRMMonitorActionGroup_requiresImport(t *testing.T) {
	if !features.ShouldResourcesBeImported() {
		t.Skip("Skipping since resources aren't required to be imported")
		return
	}

	resourceName := "azurerm_monitor_action_group.test"
	ri := tf.AccRandTimeInt()
	location := testLocation()

	resource.ParallelTest(t, resource.TestCase{
		PreCheck:     func() { testAccPreCheck(t) },
		Providers:    testAccProviders,
		CheckDestroy: testCheckAzureRMMonitorActionGroupDestroy,
		Steps: []resource.TestStep{
			{
				Config: testAccAzureRMMonitorActionGroup_basic(ri, location),
				Check: resource.ComposeTestCheckFunc(
					testCheckAzureRMMonitorActionGroupExists(resourceName),
				),
			},
			{
				Config:      testAccAzureRMMonitorActionGroup_requiresImport(ri, location),
				ExpectError: testRequiresImportError("azurerm_app_service_custom_hostname_binding"),
			},
		},
	})
}

func TestAccAzureRMMonitorActionGroup_emailReceiver(t *testing.T) {
	resourceName := "azurerm_monitor_action_group.test"
	ri := tf.AccRandTimeInt()
	config := testAccAzureRMMonitorActionGroup_emailReceiver(ri, testLocation())

	resource.ParallelTest(t, resource.TestCase{
		PreCheck:     func() { testAccPreCheck(t) },
		Providers:    testAccProviders,
		CheckDestroy: testCheckAzureRMMonitorActionGroupDestroy,
		Steps: []resource.TestStep{
			{
				Config: config,
				Check: resource.ComposeTestCheckFunc(
					testCheckAzureRMMonitorActionGroupExists(resourceName),
					resource.TestCheckResourceAttr(resourceName, "enabled", "true"),
					resource.TestCheckResourceAttr(resourceName, "email_receiver.#", "1"),
					resource.TestCheckResourceAttr(resourceName, "email_receiver.0.email_address", "admin@contoso.com"),
					resource.TestCheckResourceAttr(resourceName, "email_receiver.0.use_common_alert_schema", "false"),
					resource.TestCheckResourceAttr(resourceName, "itsm_receiver.#", "0"),
					resource.TestCheckResourceAttr(resourceName, "azure_app_push_receiver.#", "0"),
					resource.TestCheckResourceAttr(resourceName, "sms_receiver.#", "0"),
					resource.TestCheckResourceAttr(resourceName, "webhook_receiver.#", "0"),
					resource.TestCheckResourceAttr(resourceName, "automation_runbook_receiver.#", "0"),
					resource.TestCheckResourceAttr(resourceName, "voice_receiver.#", "0"),
					resource.TestCheckResourceAttr(resourceName, "logic_app_receiver.#", "0"),
					resource.TestCheckResourceAttr(resourceName, "azure_function_receiver.#", "0"),
					resource.TestCheckResourceAttr(resourceName, "arm_role_receiver.#", "0"),
				),
			},
			{
				ResourceName:      resourceName,
				ImportState:       true,
				ImportStateVerify: true,
			},
		},
	})
}

func TestAccAzureRMMonitorActionGroup_itsmReceiver(t *testing.T) {
	resourceName := "azurerm_monitor_action_group.test"
	ri := tf.AccRandTimeInt()
	config := testAccAzureRMMonitorActionGroup_itsmReceiver(ri, testLocation())

	resource.ParallelTest(t, resource.TestCase{
		PreCheck:     func() { testAccPreCheck(t) },
		Providers:    testAccProviders,
		CheckDestroy: testCheckAzureRMMonitorActionGroupDestroy,
		Steps: []resource.TestStep{
			{
				Config: config,
				Check: resource.ComposeTestCheckFunc(
					testCheckAzureRMMonitorActionGroupExists(resourceName),
					resource.TestCheckResourceAttr(resourceName, "enabled", "true"),
					resource.TestCheckResourceAttr(resourceName, "email_receiver.#", "0"),
					resource.TestCheckResourceAttr(resourceName, "itsm_receiver.#", "1"),
					resource.TestCheckResourceAttr(resourceName, "itsm_receiver.0.workspace_id", "6eee3a18-aac3-40e4-b98e-1f309f329816"),
					resource.TestCheckResourceAttr(resourceName, "azure_app_push_receiver.#", "0"),
					resource.TestCheckResourceAttr(resourceName, "sms_receiver.#", "0"),
					resource.TestCheckResourceAttr(resourceName, "webhook_receiver.#", "0"),
					resource.TestCheckResourceAttr(resourceName, "automation_runbook_receiver.#", "0"),
					resource.TestCheckResourceAttr(resourceName, "voice_receiver.#", "0"),
					resource.TestCheckResourceAttr(resourceName, "logic_app_receiver.#", "0"),
					resource.TestCheckResourceAttr(resourceName, "azure_function_receiver.#", "0"),
					resource.TestCheckResourceAttr(resourceName, "arm_role_receiver.#", "0"),
				),
			},
			{
				ResourceName:      resourceName,
				ImportState:       true,
				ImportStateVerify: true,
			},
		},
	})
}

func TestAccAzureRMMonitorActionGroup_azureAppPushReceiver(t *testing.T) {
	resourceName := "azurerm_monitor_action_group.test"
	ri := tf.AccRandTimeInt()
	config := testAccAzureRMMonitorActionGroup_azureAppPushReceiver(ri, testLocation())

	resource.ParallelTest(t, resource.TestCase{
		PreCheck:     func() { testAccPreCheck(t) },
		Providers:    testAccProviders,
		CheckDestroy: testCheckAzureRMMonitorActionGroupDestroy,
		Steps: []resource.TestStep{
			{
				Config: config,
				Check: resource.ComposeTestCheckFunc(
					testCheckAzureRMMonitorActionGroupExists(resourceName),
					resource.TestCheckResourceAttr(resourceName, "enabled", "true"),
					resource.TestCheckResourceAttr(resourceName, "email_receiver.#", "0"),
					resource.TestCheckResourceAttr(resourceName, "itsm_receiver.#", "0"),
					resource.TestCheckResourceAttr(resourceName, "azure_app_push_receiver.#", "1"),
					resource.TestCheckResourceAttr(resourceName, "azure_app_push_receiver.0.email_address", "admin@contoso.com"),
					resource.TestCheckResourceAttr(resourceName, "sms_receiver.#", "0"),
					resource.TestCheckResourceAttr(resourceName, "webhook_receiver.#", "0"),
					resource.TestCheckResourceAttr(resourceName, "automation_runbook_receiver.#", "0"),
					resource.TestCheckResourceAttr(resourceName, "voice_receiver.#", "0"),
					resource.TestCheckResourceAttr(resourceName, "logic_app_receiver.#", "0"),
					resource.TestCheckResourceAttr(resourceName, "azure_function_receiver.#", "0"),
					resource.TestCheckResourceAttr(resourceName, "arm_role_receiver.#", "0"),
				),
			},
			{
				ResourceName:      resourceName,
				ImportState:       true,
				ImportStateVerify: true,
			},
		},
	})
}

func TestAccAzureRMMonitorActionGroup_smsReceiver(t *testing.T) {
	resourceName := "azurerm_monitor_action_group.test"
	ri := tf.AccRandTimeInt()
	config := testAccAzureRMMonitorActionGroup_smsReceiver(ri, testLocation())

	resource.ParallelTest(t, resource.TestCase{
		PreCheck:     func() { testAccPreCheck(t) },
		Providers:    testAccProviders,
		CheckDestroy: testCheckAzureRMMonitorActionGroupDestroy,
		Steps: []resource.TestStep{
			{
				Config: config,
				Check: resource.ComposeTestCheckFunc(
					testCheckAzureRMMonitorActionGroupExists(resourceName),
					resource.TestCheckResourceAttr(resourceName, "enabled", "true"),
					resource.TestCheckResourceAttr(resourceName, "email_receiver.#", "0"),
					resource.TestCheckResourceAttr(resourceName, "itsm_receiver.#", "0"),
					resource.TestCheckResourceAttr(resourceName, "azure_app_push_receiver.#", "0"),
					resource.TestCheckResourceAttr(resourceName, "sms_receiver.#", "1"),
					resource.TestCheckResourceAttr(resourceName, "sms_receiver.0.country_code", "1"),
					resource.TestCheckResourceAttr(resourceName, "sms_receiver.0.phone_number", "1231231234"),
					resource.TestCheckResourceAttr(resourceName, "webhook_receiver.#", "0"),
					resource.TestCheckResourceAttr(resourceName, "automation_runbook_receiver.#", "0"),
					resource.TestCheckResourceAttr(resourceName, "voice_receiver.#", "0"),
					resource.TestCheckResourceAttr(resourceName, "logic_app_receiver.#", "0"),
					resource.TestCheckResourceAttr(resourceName, "azure_function_receiver.#", "0"),
					resource.TestCheckResourceAttr(resourceName, "arm_role_receiver.#", "0"),
				),
			},
			{
				ResourceName:      resourceName,
				ImportState:       true,
				ImportStateVerify: true,
			},
		},
	})
}

func TestAccAzureRMMonitorActionGroup_webhookReceiver(t *testing.T) {
	resourceName := "azurerm_monitor_action_group.test"
	ri := tf.AccRandTimeInt()
	config := testAccAzureRMMonitorActionGroup_webhookReceiver(ri, testLocation())

	resource.ParallelTest(t, resource.TestCase{
		PreCheck:     func() { testAccPreCheck(t) },
		Providers:    testAccProviders,
		CheckDestroy: testCheckAzureRMMonitorActionGroupDestroy,
		Steps: []resource.TestStep{
			{
				Config: config,
				Check: resource.ComposeTestCheckFunc(
					testCheckAzureRMMonitorActionGroupExists(resourceName),
					resource.TestCheckResourceAttr(resourceName, "enabled", "true"),
					resource.TestCheckResourceAttr(resourceName, "email_receiver.#", "0"),
					resource.TestCheckResourceAttr(resourceName, "itsm_receiver.#", "0"),
					resource.TestCheckResourceAttr(resourceName, "azure_app_push_receiver.#", "0"),
					resource.TestCheckResourceAttr(resourceName, "sms_receiver.#", "0"),
					resource.TestCheckResourceAttr(resourceName, "webhook_receiver.#", "1"),
					resource.TestCheckResourceAttr(resourceName, "webhook_receiver.0.service_uri", "http://example.com/alert"),
					resource.TestCheckResourceAttr(resourceName, "webhook_receiver.0.use_common_alert_schema", "true"),
					resource.TestCheckResourceAttr(resourceName, "automation_runbook_receiver.#", "0"),
					resource.TestCheckResourceAttr(resourceName, "voice_receiver.#", "0"),
					resource.TestCheckResourceAttr(resourceName, "logic_app_receiver.#", "0"),
					resource.TestCheckResourceAttr(resourceName, "azure_function_receiver.#", "0"),
					resource.TestCheckResourceAttr(resourceName, "arm_role_receiver.#", "0"),
				),
			},
			{
				ResourceName:      resourceName,
				ImportState:       true,
				ImportStateVerify: true,
			},
		},
	})
}

func TestAccAzureRMMonitorActionGroup_automationRunbookReceiver(t *testing.T) {
	resourceName := "azurerm_monitor_action_group.test"
	ri := tf.AccRandTimeInt()
	config := testAccAzureRMMonitorActionGroup_automationRunbookReceiver(ri, testLocation())

	aaName := fmt.Sprintf("acctestAA-%d", ri)
	webhookName := "webhook_alert"
	resGroup := fmt.Sprintf("acctestRG-%d", ri)
	aaWebhookResourceID := fmt.Sprintf("/subscriptions/%s/resourceGroups/%s/providers/Microsoft.Automation/AutomationAccounts/%s/webhooks/%s", os.Getenv("ARM_SUBSCRIPTION_ID"), resGroup, aaName, webhookName)

	resource.ParallelTest(t, resource.TestCase{
		PreCheck:     func() { testAccPreCheck(t) },
		Providers:    testAccProviders,
		CheckDestroy: testCheckAzureRMMonitorActionGroupDestroy,
		Steps: []resource.TestStep{
			{
				Config: config,
				Check: resource.ComposeTestCheckFunc(
					testCheckAzureRMMonitorActionGroupExists(resourceName),
					resource.TestCheckResourceAttr(resourceName, "enabled", "true"),
					resource.TestCheckResourceAttr(resourceName, "email_receiver.#", "0"),
					resource.TestCheckResourceAttr(resourceName, "itsm_receiver.#", "0"),
					resource.TestCheckResourceAttr(resourceName, "azure_app_push_receiver.#", "0"),
					resource.TestCheckResourceAttr(resourceName, "sms_receiver.#", "0"),
					resource.TestCheckResourceAttr(resourceName, "webhook_receiver.#", "0"),
					resource.TestCheckResourceAttr(resourceName, "automation_runbook_receiver.#", "1"),
					resource.TestCheckResourceAttr(resourceName, "automation_runbook_receiver.webhook_resource_id", aaWebhookResourceID),
					resource.TestCheckResourceAttr(resourceName, "automation_runbook_receiver.use_common_alert_schema", "false"),
					resource.TestCheckResourceAttr(resourceName, "voice_receiver.#", "0"),
					resource.TestCheckResourceAttr(resourceName, "logic_app_receiver.#", "0"),
					resource.TestCheckResourceAttr(resourceName, "azure_function_receiver.#", "0"),
					resource.TestCheckResourceAttr(resourceName, "arm_role_receiver.#", "0"),
				),
			},
			{
				ResourceName:      resourceName,
				ImportState:       true,
				ImportStateVerify: true,
			},
		},
	})
}

func TestAccAzureRMMonitorActionGroup_voiceReceiver(t *testing.T) {
	resourceName := "azurerm_monitor_action_group.test"
	ri := tf.AccRandTimeInt()
	config := testAccAzureRMMonitorActionGroup_voiceReceiver(ri, testLocation())

	resource.ParallelTest(t, resource.TestCase{
		PreCheck:     func() { testAccPreCheck(t) },
		Providers:    testAccProviders,
		CheckDestroy: testCheckAzureRMMonitorActionGroupDestroy,
		Steps: []resource.TestStep{
			{
				Config: config,
				Check: resource.ComposeTestCheckFunc(
					testCheckAzureRMMonitorActionGroupExists(resourceName),
					resource.TestCheckResourceAttr(resourceName, "enabled", "true"),
					resource.TestCheckResourceAttr(resourceName, "email_receiver.#", "0"),
					resource.TestCheckResourceAttr(resourceName, "itsm_receiver.#", "1"),
					resource.TestCheckResourceAttr(resourceName, "azure_app_push_receiver.#", "0"),
					resource.TestCheckResourceAttr(resourceName, "sms_receiver.#", "0"),
					resource.TestCheckResourceAttr(resourceName, "webhook_receiver.#", "0"),
					resource.TestCheckResourceAttr(resourceName, "automation_runbook_receiver.#", "0"),
					resource.TestCheckResourceAttr(resourceName, "voice_receiver.#", "1"),
					resource.TestCheckResourceAttr(resourceName, "voice_receiver.0.country_code", "1"),
					resource.TestCheckResourceAttr(resourceName, "voice_receiver.0.phone_number", "1231231234"),
					resource.TestCheckResourceAttr(resourceName, "logic_app_receiver.#", "0"),
					resource.TestCheckResourceAttr(resourceName, "azure_function_receiver.#", "0"),
					resource.TestCheckResourceAttr(resourceName, "arm_role_receiver.#", "0"),
				),
			},
			{
				ResourceName:      resourceName,
				ImportState:       true,
				ImportStateVerify: true,
			},
		},
	})
}

func TestAccAzureRMMonitorActionGroup_logicAppReceiver(t *testing.T) {
	resourceName := "azurerm_monitor_action_group.test"
	ri := tf.AccRandTimeInt()
	config := testAccAzureRMMonitorActionGroup_logicAppReceiver(ri, testLocation())

	laName := fmt.Sprintf("acctestLA-%d", ri)
	resGroup := fmt.Sprintf("acctestRG-%d", ri)
	laResourceID := fmt.Sprintf("/subscriptions/%s/resourceGroups/%s/providers/Microsoft.Logic/workflows/%s", os.Getenv("ARM_SUBSCRIPTION_ID"), resGroup, laName)

	resource.ParallelTest(t, resource.TestCase{
		PreCheck:     func() { testAccPreCheck(t) },
		Providers:    testAccProviders,
		CheckDestroy: testCheckAzureRMMonitorActionGroupDestroy,
		Steps: []resource.TestStep{
			{
				Config: config,
				Check: resource.ComposeTestCheckFunc(
					testCheckAzureRMMonitorActionGroupExists(resourceName),
					resource.TestCheckResourceAttr(resourceName, "enabled", "true"),
					resource.TestCheckResourceAttr(resourceName, "email_receiver.#", "0"),
					resource.TestCheckResourceAttr(resourceName, "itsm_receiver.#", "0"),
					resource.TestCheckResourceAttr(resourceName, "azure_app_push_receiver.#", "0"),
					resource.TestCheckResourceAttr(resourceName, "sms_receiver.#", "0"),
					resource.TestCheckResourceAttr(resourceName, "webhook_receiver.#", "0"),
					resource.TestCheckResourceAttr(resourceName, "automation_runbook_receiver.#", "0"),
					resource.TestCheckResourceAttr(resourceName, "voice_receiver.#", "0"),
					resource.TestCheckResourceAttr(resourceName, "logic_app_receiver.#", "1"),
					resource.TestCheckResourceAttr(resourceName, "logic_app_receiver.resource_id", laResourceID),
					resource.TestCheckResourceAttr(resourceName, "logic_app_receiver.use_common_alert_schema", "false"),
					resource.TestCheckResourceAttr(resourceName, "azure_function_receiver.#", "0"),
					resource.TestCheckResourceAttr(resourceName, "arm_role_receiver.#", "0"),
				),
			},
			{
				ResourceName:      resourceName,
				ImportState:       true,
				ImportStateVerify: true,
			},
		},
	})
}

func TestAccAzureRMMonitorActionGroup_azureFunctionReceiver(t *testing.T) {
	resourceName := "azurerm_monitor_action_group.test"
	ri := tf.AccRandTimeInt()
	rs := acctest.RandString(4)
	config := testAccAzureRMMonitorActionGroup_azureFunctionReceiver(ri, rs, testLocation())

	faName := fmt.Sprintf("acctestFA-%d", ri)
	resGroup := fmt.Sprintf("acctestRG-%d", ri)
	faResourceID := fmt.Sprintf("/subscriptions/%s/resourceGroups/%s/providers/Microsoft.Web/sites/%s", os.Getenv("ARM_SUBSCRIPTION_ID"), resGroup, faName)

	resource.ParallelTest(t, resource.TestCase{
		PreCheck:     func() { testAccPreCheck(t) },
		Providers:    testAccProviders,
		CheckDestroy: testCheckAzureRMMonitorActionGroupDestroy,
		Steps: []resource.TestStep{
			{
				Config: config,
				Check: resource.ComposeTestCheckFunc(
					testCheckAzureRMMonitorActionGroupExists(resourceName),
					resource.TestCheckResourceAttr(resourceName, "enabled", "true"),
					resource.TestCheckResourceAttr(resourceName, "email_receiver.#", "0"),
					resource.TestCheckResourceAttr(resourceName, "itsm_receiver.#", "0"),
					resource.TestCheckResourceAttr(resourceName, "azure_app_push_receiver.#", "0"),
					resource.TestCheckResourceAttr(resourceName, "sms_receiver.#", "0"),
					resource.TestCheckResourceAttr(resourceName, "webhook_receiver.#", "0"),
					resource.TestCheckResourceAttr(resourceName, "automation_runbook_receiver.#", "0"),
					resource.TestCheckResourceAttr(resourceName, "voice_receiver.#", "0"),
					resource.TestCheckResourceAttr(resourceName, "logic_app_receiver.#", "0"),
					resource.TestCheckResourceAttr(resourceName, "azure_function_receiver.#", "1"),
					resource.TestCheckResourceAttr(resourceName, "azure_function_receiver.function_app_resource_id", faResourceID),
					resource.TestCheckResourceAttr(resourceName, "azure_function_receiver.use_common_alert_schema", "false"),
					resource.TestCheckResourceAttr(resourceName, "arm_role_receiver.#", "0"),
				),
			},
			{
				ResourceName:      resourceName,
				ImportState:       true,
				ImportStateVerify: true,
			},
		},
	})
}

func TestAccAzureRMMonitorActionGroup_armRoleReceiver(t *testing.T) {
	resourceName := "azurerm_monitor_action_group.test"
	ri := tf.AccRandTimeInt()
	config := testAccAzureRMMonitorActionGroup_armRoleReceiver(ri, testLocation())

	resource.ParallelTest(t, resource.TestCase{
		PreCheck:     func() { testAccPreCheck(t) },
		Providers:    testAccProviders,
		CheckDestroy: testCheckAzureRMMonitorActionGroupDestroy,
		Steps: []resource.TestStep{
			{
				Config: config,
				Check: resource.ComposeTestCheckFunc(
					testCheckAzureRMMonitorActionGroupExists(resourceName),
					resource.TestCheckResourceAttr(resourceName, "enabled", "true"),
					resource.TestCheckResourceAttr(resourceName, "email_receiver.#", "0"),
					resource.TestCheckResourceAttr(resourceName, "itsm_receiver.#", "0"),
					resource.TestCheckResourceAttr(resourceName, "azure_app_push_receiver.#", "0"),
					resource.TestCheckResourceAttr(resourceName, "sms_receiver.#", "0"),
					resource.TestCheckResourceAttr(resourceName, "webhook_receiver.#", "0"),
					resource.TestCheckResourceAttr(resourceName, "automation_runbook_receiver.#", "0"),
					resource.TestCheckResourceAttr(resourceName, "voice_receiver.#", "0"),
					resource.TestCheckResourceAttr(resourceName, "logic_app_receiver.#", "0"),
					resource.TestCheckResourceAttr(resourceName, "azure_function_receiver.#", "0"),
					resource.TestCheckResourceAttr(resourceName, "arm_role_receiver.#", "1"),
					resource.TestCheckResourceAttr(resourceName, "arm_role_receiver.role_id", "43d0d8ad-25c7-4714-9337-8ba259a9fe05"),
				),
			},
			{
				ResourceName:      resourceName,
				ImportState:       true,
				ImportStateVerify: true,
			},
		},
	})
}
func TestAccAzureRMMonitorActionGroup_complete(t *testing.T) {
	resourceName := "azurerm_monitor_action_group.test"
	ri := tf.AccRandTimeInt()
	rs := acctest.RandString(4)
	config := testAccAzureRMMonitorActionGroup_complete(ri, rs, testLocation())

	aaName := fmt.Sprintf("acctestAA-%d", ri)
	faName := fmt.Sprintf("acctestFA-%d", ri)
	laName := fmt.Sprintf("acctestLA-%d", ri)
	webhookName := "webhook_alert"
	resGroup := fmt.Sprintf("acctestRG-%d", ri)
	aaWebhookResourceID := fmt.Sprintf("/subscriptions/%s/resourceGroups/%s/providers/Microsoft.Automation/AutomationAccounts/%s/webhooks/%s", os.Getenv("ARM_SUBSCRIPTION_ID"), resGroup, aaName, webhookName)
	faResourceID := fmt.Sprintf("/subscriptions/%s/resourceGroups/%s/providers/Microsoft.Web/sites/%s", os.Getenv("ARM_SUBSCRIPTION_ID"), resGroup, faName)
	laResourceID := fmt.Sprintf("/subscriptions/%s/resourceGroups/%s/providers/Microsoft.Logic/workflows/%s", os.Getenv("ARM_SUBSCRIPTION_ID"), resGroup, laName)

	resource.ParallelTest(t, resource.TestCase{
		PreCheck:     func() { testAccPreCheck(t) },
		Providers:    testAccProviders,
		CheckDestroy: testCheckAzureRMMonitorActionGroupDestroy,
		Steps: []resource.TestStep{
			{
				Config: config,
				Check: resource.ComposeTestCheckFunc(
					testCheckAzureRMMonitorActionGroupExists(resourceName),
					resource.TestCheckResourceAttr(resourceName, "enabled", "true"),
					resource.TestCheckResourceAttr(resourceName, "email_receiver.#", "2"),
					resource.TestCheckResourceAttr(resourceName, "email_receiver.0.email_address", "admin@contoso.com"),
					resource.TestCheckResourceAttr(resourceName, "email_receiver.1.email_address", "devops@contoso.com"),
					resource.TestCheckResourceAttr(resourceName, "email_receiver.1.use_common_alert_schema", "false"),
					resource.TestCheckResourceAttr(resourceName, "itsm_receiver.#", "1"),
					resource.TestCheckResourceAttr(resourceName, "itsm_receiver.0.workspace_id", "6eee3a18-aac3-40e4-b98e-1f309f329816"),
					resource.TestCheckResourceAttr(resourceName, "itsm_receiver.0.connection_id", "53de6956-42b4-41ba-be3c-b154cdf17b13"),
					resource.TestCheckResourceAttr(resourceName, "itsm_receiver.0.ticket_configuration", "{}"),
					resource.TestCheckResourceAttr(resourceName, "itsm_receiver.0.region", "eastus"),
					resource.TestCheckResourceAttr(resourceName, "azure_app_push_receiver.#", "1"),
					resource.TestCheckResourceAttr(resourceName, "azure_app_push_receiver.0.email_address", "admin@contoso.com"),
					resource.TestCheckResourceAttr(resourceName, "sms_receiver.#", "2"),
					resource.TestCheckResourceAttr(resourceName, "sms_receiver.0.country_code", "1"),
					resource.TestCheckResourceAttr(resourceName, "sms_receiver.0.phone_number", "1231231234"),
					resource.TestCheckResourceAttr(resourceName, "sms_receiver.1.country_code", "86"),
					resource.TestCheckResourceAttr(resourceName, "sms_receiver.1.phone_number", "13888888888"),
					resource.TestCheckResourceAttr(resourceName, "webhook_receiver.#", "2"),
					resource.TestCheckResourceAttr(resourceName, "webhook_receiver.0.service_uri", "http://example.com/alert"),
					resource.TestCheckResourceAttr(resourceName, "webhook_receiver.1.service_uri", "https://backup.example.com/warning"),
					resource.TestCheckResourceAttr(resourceName, "webhook_receiver.1.use_common_alert_schema", "true"),
					resource.TestCheckResourceAttr(resourceName, "automation_runbook_receiver.#", "1"),
					resource.TestCheckResourceAttr(resourceName, "automation_runbook_receiver.webhook_resource_id", aaWebhookResourceID),
					resource.TestCheckResourceAttr(resourceName, "automation_runbook_receiver.use_common_alert_schema", "false"),
					resource.TestCheckResourceAttr(resourceName, "voice_receiver.#", "1"),
					resource.TestCheckResourceAttr(resourceName, "voice_receiver.0.country_code", "1"),
					resource.TestCheckResourceAttr(resourceName, "voice_receiver.0.phone_number", "1231231234"),
					resource.TestCheckResourceAttr(resourceName, "logic_app_receiver.#", "1"),
					resource.TestCheckResourceAttr(resourceName, "logic_app_receiver.resource_id", laResourceID),
					resource.TestCheckResourceAttr(resourceName, "logic_app_receiver.use_common_alert_schema", "false"),

					resource.TestCheckResourceAttr(resourceName, "azure_function_receiver.#", "1"),
					resource.TestCheckResourceAttr(resourceName, "azure_function_receiver.function_app_resource_id", faResourceID),
					resource.TestCheckResourceAttr(resourceName, "azure_function_receiver.use_common_alert_schema", "false"),
					resource.TestCheckResourceAttr(resourceName, "arm_role_receiver.#", "1"),
					resource.TestCheckResourceAttr(resourceName, "arm_role_receiver.role_id", "43d0d8ad-25c7-4714-9337-8ba259a9fe05"),
				),
			},
			{
				ResourceName:      resourceName,
				ImportState:       true,
				ImportStateVerify: true,
			},
		},
	})
}

func TestAccAzureRMMonitorActionGroup_disabledUpdate(t *testing.T) {
	resourceName := "azurerm_monitor_action_group.test"
	ri := tf.AccRandTimeInt()
	location := testLocation()
	preConfig := testAccAzureRMMonitorActionGroup_disabledBasic(ri, location)
	postConfig := testAccAzureRMMonitorActionGroup_basic(ri, location)

	resource.ParallelTest(t, resource.TestCase{
		PreCheck:     func() { testAccPreCheck(t) },
		Providers:    testAccProviders,
		CheckDestroy: testCheckAzureRMMonitorActionGroupDestroy,
		Steps: []resource.TestStep{
			{
				Config: preConfig,
				Check: resource.ComposeTestCheckFunc(
					testCheckAzureRMMonitorActionGroupExists(resourceName),
					resource.TestCheckResourceAttr(resourceName, "enabled", "false"),
				),
			},
			{
				Config: postConfig,
				Check: resource.ComposeTestCheckFunc(
					testCheckAzureRMMonitorActionGroupExists(resourceName),
					resource.TestCheckResourceAttr(resourceName, "enabled", "true"),
				),
			},
			{
				Config: preConfig,
				Check: resource.ComposeTestCheckFunc(
					testCheckAzureRMMonitorActionGroupExists(resourceName),
					resource.TestCheckResourceAttr(resourceName, "enabled", "false"),
				),
			},
		},
	})
}

func TestAccAzureRMMonitorActionGroup_singleReceiverUpdate(t *testing.T) {
	resourceName := "azurerm_monitor_action_group.test"
	ri := tf.AccRandTimeInt()
	rs := acctest.RandString(4)
	location := testLocation()
	emailConfig := testAccAzureRMMonitorActionGroup_emailReceiver(ri, location)
	itsmConfig := testAccAzureRMMonitorActionGroup_itsmReceiver(ri, location)
	azureAppPushConfig := testAccAzureRMMonitorActionGroup_azureAppPushReceiver(ri, location)
	smsConfig := testAccAzureRMMonitorActionGroup_smsReceiver(ri, location)
	webhookConfig := testAccAzureRMMonitorActionGroup_webhookReceiver(ri, location)
	automationRunbookConfig := testAccAzureRMMonitorActionGroup_automationRunbookReceiver(ri, location)
	voiceConfig := testAccAzureRMMonitorActionGroup_voiceReceiver(ri, location)
	logicAppConfig := testAccAzureRMMonitorActionGroup_logicAppReceiver(ri, location)
	azureFunctionConfig := testAccAzureRMMonitorActionGroup_azureFunctionReceiver(ri, rs, location)
	armRoleConfig := testAccAzureRMMonitorActionGroup_armRoleReceiver(ri, location)

	aaName := fmt.Sprintf("acctestAA-%d", ri)
	faName := fmt.Sprintf("acctestFA-%d", ri)
	laName := fmt.Sprintf("acctestLA-%d", ri)
	webhookName := "webhook_alert"
	resGroup := fmt.Sprintf("acctestRG-%d", ri)
	aaResourceID := fmt.Sprintf("/subscriptions/%s/resourceGroups/%s/providers/Microsoft.Automation/AutomationAccounts/%s", os.Getenv("ARM_SUBSCRIPTION_ID"), resGroup, aaName)
	aaWebhookResourceID := fmt.Sprintf("/subscriptions/%s/resourceGroups/%s/providers/Microsoft.Automation/AutomationAccounts/%s/webhooks/%s", os.Getenv("ARM_SUBSCRIPTION_ID"), resGroup, aaName, webhookName)
	faResourceID := fmt.Sprintf("/subscriptions/%s/resourceGroups/%s/providers/Microsoft.Web/sites/%s", os.Getenv("ARM_SUBSCRIPTION_ID"), resGroup, faName)
	laResourceID := fmt.Sprintf("/subscriptions/%s/resourceGroups/%s/providers/Microsoft.Logic/workflows/%s", os.Getenv("ARM_SUBSCRIPTION_ID"), resGroup, laName)

	resource.ParallelTest(t, resource.TestCase{
		PreCheck:     func() { testAccPreCheck(t) },
		Providers:    testAccProviders,
		CheckDestroy: testCheckAzureRMMonitorActionGroupDestroy,
		Steps: []resource.TestStep{
			{
				Config: emailConfig,
				Check: resource.ComposeTestCheckFunc(
					testCheckAzureRMMonitorActionGroupExists(resourceName),
					resource.TestCheckResourceAttr(resourceName, "enabled", "true"),
					resource.TestCheckResourceAttr(resourceName, "email_receiver.#", "1"),
					resource.TestCheckResourceAttr(resourceName, "email_receiver.0.email_address", "admin@contoso.com"),
					resource.TestCheckResourceAttr(resourceName, "email_receiver.0.use_common_alert_schema", "false"),
					resource.TestCheckResourceAttr(resourceName, "itsm_receiver.#", "0"),
					resource.TestCheckResourceAttr(resourceName, "azure_app_push_receiver.#", "0"),
					resource.TestCheckResourceAttr(resourceName, "sms_receiver.#", "0"),
					resource.TestCheckResourceAttr(resourceName, "webhook_receiver.#", "0"),
					resource.TestCheckResourceAttr(resourceName, "automation_runbook_receiver.#", "0"),
					resource.TestCheckResourceAttr(resourceName, "voice_receiver.#", "0"),
					resource.TestCheckResourceAttr(resourceName, "logic_app_receiver.#", "0"),
					resource.TestCheckResourceAttr(resourceName, "azure_function_receiver.#", "0"),
					resource.TestCheckResourceAttr(resourceName, "arm_role_receiver.#", "0"),
				),
			},
			{
				Config: itsmConfig,
				Check: resource.ComposeTestCheckFunc(
					testCheckAzureRMMonitorActionGroupExists(resourceName),
					resource.TestCheckResourceAttr(resourceName, "enabled", "true"),
					resource.TestCheckResourceAttr(resourceName, "email_receiver.#", "0"),
					resource.TestCheckResourceAttr(resourceName, "itsm_receiver.#", "1"),
					resource.TestCheckResourceAttr(resourceName, "itsm_receiver.0.workspace_id", "6eee3a18-aac3-40e4-b98e-1f309f329816"),
					resource.TestCheckResourceAttr(resourceName, "itsm_receiver.0.connection_id", "53de6956-42b4-41ba-be3c-b154cdf17b13"),
					resource.TestCheckResourceAttr(resourceName, "itsm_receiver.0.ticket_configuration", "{}"),
					resource.TestCheckResourceAttr(resourceName, "itsm_receiver.0.region", "eastus"),
					resource.TestCheckResourceAttr(resourceName, "azure_app_push_receiver.#", "0"),
					resource.TestCheckResourceAttr(resourceName, "sms_receiver.#", "0"),
					resource.TestCheckResourceAttr(resourceName, "webhook_receiver.#", "0"),
					resource.TestCheckResourceAttr(resourceName, "automation_runbook_receiver.#", "0"),
					resource.TestCheckResourceAttr(resourceName, "voice_receiver.#", "0"),
					resource.TestCheckResourceAttr(resourceName, "logic_app_receiver.#", "0"),
					resource.TestCheckResourceAttr(resourceName, "azure_function_receiver.#", "0"),
					resource.TestCheckResourceAttr(resourceName, "arm_role_receiver.#", "0"),
				),
			},
			{
				Config: azureAppPushConfig,
				Check: resource.ComposeTestCheckFunc(
					testCheckAzureRMMonitorActionGroupExists(resourceName),
					resource.TestCheckResourceAttr(resourceName, "enabled", "true"),
					resource.TestCheckResourceAttr(resourceName, "email_receiver.#", "0"),
					resource.TestCheckResourceAttr(resourceName, "itsm_receiver.#", "0"),
					resource.TestCheckResourceAttr(resourceName, "azure_app_push_receiver.#", "1"),
					resource.TestCheckResourceAttr(resourceName, "azure_app_push_receiver.0.email_address", "admin@contoso.com"),
					resource.TestCheckResourceAttr(resourceName, "sms_receiver.#", "0"),
					resource.TestCheckResourceAttr(resourceName, "webhook_receiver.#", "0"),
					resource.TestCheckResourceAttr(resourceName, "automation_runbook_receiver.#", "0"),
					resource.TestCheckResourceAttr(resourceName, "voice_receiver.#", "0"),
					resource.TestCheckResourceAttr(resourceName, "logic_app_receiver.#", "0"),
					resource.TestCheckResourceAttr(resourceName, "azure_function_receiver.#", "0"),
					resource.TestCheckResourceAttr(resourceName, "arm_role_receiver.#", "0"),
				),
			},
			{
				Config: smsConfig,
				Check: resource.ComposeTestCheckFunc(
					testCheckAzureRMMonitorActionGroupExists(resourceName),
					resource.TestCheckResourceAttr(resourceName, "enabled", "true"),
					resource.TestCheckResourceAttr(resourceName, "email_receiver.#", "0"),
					resource.TestCheckResourceAttr(resourceName, "itsm_receiver.#", "0"),
					resource.TestCheckResourceAttr(resourceName, "azure_app_push_receiver.#", "0"),
					resource.TestCheckResourceAttr(resourceName, "sms_receiver.#", "1"),
					resource.TestCheckResourceAttr(resourceName, "sms_receiver.0.country_code", "1"),
					resource.TestCheckResourceAttr(resourceName, "sms_receiver.0.phone_number", "1231231234"),
					resource.TestCheckResourceAttr(resourceName, "webhook_receiver.#", "0"),
					resource.TestCheckResourceAttr(resourceName, "automation_runbook_receiver.#", "0"),
					resource.TestCheckResourceAttr(resourceName, "voice_receiver.#", "0"),
					resource.TestCheckResourceAttr(resourceName, "logic_app_receiver.#", "0"),
					resource.TestCheckResourceAttr(resourceName, "azure_function_receiver.#", "0"),
					resource.TestCheckResourceAttr(resourceName, "arm_role_receiver.#", "0"),
				),
			},
			{
				Config: webhookConfig,
				Check: resource.ComposeTestCheckFunc(
					testCheckAzureRMMonitorActionGroupExists(resourceName),
					resource.TestCheckResourceAttr(resourceName, "enabled", "true"),
					resource.TestCheckResourceAttr(resourceName, "email_receiver.#", "0"),
					resource.TestCheckResourceAttr(resourceName, "itsm_receiver.#", "0"),
					resource.TestCheckResourceAttr(resourceName, "azure_app_push_receiver.#", "0"),
					resource.TestCheckResourceAttr(resourceName, "sms_receiver.#", "0"),
					resource.TestCheckResourceAttr(resourceName, "webhook_receiver.#", "1"),
					resource.TestCheckResourceAttr(resourceName, "webhook_receiver.0.service_uri", "http://example.com/alert"),
					resource.TestCheckResourceAttr(resourceName, "automation_runbook_receiver.#", "0"),
					resource.TestCheckResourceAttr(resourceName, "voice_receiver.#", "0"),
					resource.TestCheckResourceAttr(resourceName, "logic_app_receiver.#", "0"),
					resource.TestCheckResourceAttr(resourceName, "azure_function_receiver.#", "0"),
					resource.TestCheckResourceAttr(resourceName, "arm_role_receiver.#", "0"),
				),
			},
			{
				Config: automationRunbookConfig,
				Check: resource.ComposeTestCheckFunc(
					testCheckAzureRMMonitorActionGroupExists(resourceName),
					resource.TestCheckResourceAttr(resourceName, "enabled", "true"),
					resource.TestCheckResourceAttr(resourceName, "email_receiver.#", "0"),
					resource.TestCheckResourceAttr(resourceName, "itsm_receiver.#", "0"),
					resource.TestCheckResourceAttr(resourceName, "azure_app_push_receiver.#", "0"),
					resource.TestCheckResourceAttr(resourceName, "sms_receiver.#", "0"),
					resource.TestCheckResourceAttr(resourceName, "webhook_receiver.#", "0"),
					resource.TestCheckResourceAttr(resourceName, "automation_runbook_receiver.#", "1"),
					resource.TestCheckResourceAttr(resourceName, "automation_runbook_receiver.automation_account_id", aaResourceID),
					resource.TestCheckResourceAttr(resourceName, "automation_runbook_receiver.runbook_name", webhookName),
					resource.TestCheckResourceAttr(resourceName, "automation_runbook_receiver.webhook_resource_id", aaWebhookResourceID),
					resource.TestCheckResourceAttrSet(resourceName, "automation_runbook_receiver.is_global_runbook"),
					resource.TestCheckResourceAttr(resourceName, "automation_runbook_receiver.service_uri", "https://s13events.azure-automation.net/webhooks?token=randomtoken"),
					resource.TestCheckResourceAttr(resourceName, "automation_runbook_receiver.use_common_alert_schema", "false"),

					resource.TestCheckResourceAttr(resourceName, "voice_receiver.#", "0"),
					resource.TestCheckResourceAttr(resourceName, "logic_app_receiver.#", "0"),
					resource.TestCheckResourceAttr(resourceName, "azure_function_receiver.#", "0"),
					resource.TestCheckResourceAttr(resourceName, "arm_role_receiver.#", "0"),
				),
			},
			{
				Config: voiceConfig,
				Check: resource.ComposeTestCheckFunc(
					testCheckAzureRMMonitorActionGroupExists(resourceName),
					resource.TestCheckResourceAttr(resourceName, "enabled", "true"),
					resource.TestCheckResourceAttr(resourceName, "email_receiver.#", "0"),
					resource.TestCheckResourceAttr(resourceName, "itsm_receiver.#", "0"),
					resource.TestCheckResourceAttr(resourceName, "azure_app_push_receiver.#", "0"),
					resource.TestCheckResourceAttr(resourceName, "sms_receiver.#", "0"),
					resource.TestCheckResourceAttr(resourceName, "webhook_receiver.#", "0"),
					resource.TestCheckResourceAttr(resourceName, "automation_runbook_receiver.#", "0"),
					resource.TestCheckResourceAttr(resourceName, "voice_receiver.#", "1"),
					resource.TestCheckResourceAttr(resourceName, "voice_receiver.0.phone_number", "1231231234"),
					resource.TestCheckResourceAttr(resourceName, "logic_app_receiver.#", "0"),
					resource.TestCheckResourceAttr(resourceName, "azure_function_receiver.#", "0"),
					resource.TestCheckResourceAttr(resourceName, "arm_role_receiver.#", "0"),
				),
			},
			{
				Config: logicAppConfig,
				Check: resource.ComposeTestCheckFunc(
					testCheckAzureRMMonitorActionGroupExists(resourceName),
					resource.TestCheckResourceAttr(resourceName, "enabled", "true"),
					resource.TestCheckResourceAttr(resourceName, "email_receiver.#", "0"),
					resource.TestCheckResourceAttr(resourceName, "itsm_receiver.#", "0"),
					resource.TestCheckResourceAttr(resourceName, "azure_app_push_receiver.#", "0"),
					resource.TestCheckResourceAttr(resourceName, "sms_receiver.#", "0"),
					resource.TestCheckResourceAttr(resourceName, "webhook_receiver.#", "0"),
					resource.TestCheckResourceAttr(resourceName, "automation_runbook_receiver.#", "0"),
					resource.TestCheckResourceAttr(resourceName, "voice_receiver.#", "0"),
					resource.TestCheckResourceAttr(resourceName, "logic_app_receiver.#", "1"),
					resource.TestCheckResourceAttr(resourceName, "logic_app_receiver.resource_id", laResourceID),
					resource.TestCheckResourceAttr(resourceName, "logic_app_receiver.callback_url", "http://test-host:100/workflows/fb9c8d79b15f41ce9b12861862f43546/versions/08587100027316071865/triggers/manualTrigger/paths/invoke?api-version=2015-08-01-preview&sp=%2Fversions%2F08587100027316071865%2Ftriggers%2FmanualTrigger%2Frun&sv=1.0&sig=IxEQ_ygZf6WNEQCbjV0Vs6p6Y4DyNEJVAa86U5B4xhk"),
					resource.TestCheckResourceAttr(resourceName, "logic_app_receiver.use_common_alert_schema", "false"),
					resource.TestCheckResourceAttr(resourceName, "azure_function_receiver.#", "0"),
					resource.TestCheckResourceAttr(resourceName, "arm_role_receiver.#", "0"),
				),
			},
			{
				Config: azureFunctionConfig,
				Check: resource.ComposeTestCheckFunc(
					testCheckAzureRMMonitorActionGroupExists(resourceName),
					resource.TestCheckResourceAttr(resourceName, "enabled", "true"),
					resource.TestCheckResourceAttr(resourceName, "email_receiver.#", "0"),
					resource.TestCheckResourceAttr(resourceName, "itsm_receiver.#", "0"),
					resource.TestCheckResourceAttr(resourceName, "azure_app_push_receiver.#", "0"),
					resource.TestCheckResourceAttr(resourceName, "sms_receiver.#", "0"),
					resource.TestCheckResourceAttr(resourceName, "webhook_receiver.#", "0"),
					resource.TestCheckResourceAttr(resourceName, "automation_runbook_receiver.#", "0"),
					resource.TestCheckResourceAttr(resourceName, "voice_receiver.#", "0"),
					resource.TestCheckResourceAttr(resourceName, "logic_app_receiver.#", "0"),
					resource.TestCheckResourceAttr(resourceName, "azure_function_receiver.#", "1"),
					resource.TestCheckResourceAttr(resourceName, "azure_function_receiver.function_app_resource_id", faResourceID),
					resource.TestCheckResourceAttr(resourceName, "azure_function_receiver.function_name", "myfunc"),
					resource.TestCheckResourceAttr(resourceName, "azure_function_receiver.http_trigger_url", "https://example.com/trigger"),
					resource.TestCheckResourceAttr(resourceName, "arm_role_receiver.#", "0"),
				),
			},
			{
				Config: armRoleConfig,
				Check: resource.ComposeTestCheckFunc(
					testCheckAzureRMMonitorActionGroupExists(resourceName),
					resource.TestCheckResourceAttr(resourceName, "enabled", "true"),
					resource.TestCheckResourceAttr(resourceName, "email_receiver.#", "0"),
					resource.TestCheckResourceAttr(resourceName, "itsm_receiver.#", "0"),
					resource.TestCheckResourceAttr(resourceName, "azure_app_push_receiver.#", "0"),
					resource.TestCheckResourceAttr(resourceName, "sms_receiver.#", "0"),
					resource.TestCheckResourceAttr(resourceName, "webhook_receiver.#", "0"),
					resource.TestCheckResourceAttr(resourceName, "automation_runbook_receiver.#", "0"),
					resource.TestCheckResourceAttr(resourceName, "voice_receiver.#", "0"),
					resource.TestCheckResourceAttr(resourceName, "logic_app_receiver.#", "0"),
					resource.TestCheckResourceAttr(resourceName, "azure_function_receiver.#", "0"),
					resource.TestCheckResourceAttr(resourceName, "arm_role_receiver.#", "1"),
					resource.TestCheckResourceAttr(resourceName, "arm_role_receiver.role_id", "43d0d8ad-25c7-4714-9337-8ba259a9fe05"),
				),
			},
		},
	})
}

func TestAccAzureRMMonitorActionGroup_multipleReceiversUpdate(t *testing.T) {
	resourceName := "azurerm_monitor_action_group.test"
	ri := tf.AccRandTimeInt()
	rs := acctest.RandString(4)
	location := testLocation()
	basicConfig := testAccAzureRMMonitorActionGroup_basic(ri, location)
	completeConfig := testAccAzureRMMonitorActionGroup_complete(ri, rs, location)

	aaName := fmt.Sprintf("acctestAA-%d", ri)
	faName := fmt.Sprintf("acctestFA-%d", ri)
	laName := fmt.Sprintf("acctestLA-%d", ri)
	webhookName := "webhook_alert"
	resGroup := fmt.Sprintf("acctestRG-%d", ri)
	aaResourceID := fmt.Sprintf("/subscriptions/%s/resourceGroups/%s/providers/Microsoft.Automation/AutomationAccounts/%s", os.Getenv("ARM_SUBSCRIPTION_ID"), resGroup, aaName)
	aaWebhookResourceID := fmt.Sprintf("/subscriptions/%s/resourceGroups/%s/providers/Microsoft.Automation/AutomationAccounts/%s/webhooks/%s", os.Getenv("ARM_SUBSCRIPTION_ID"), resGroup, aaName, webhookName)
	faResourceID := fmt.Sprintf("/subscriptions/%s/resourceGroups/%s/providers/Microsoft.Web/sites/%s", os.Getenv("ARM_SUBSCRIPTION_ID"), resGroup, faName)
	laResourceID := fmt.Sprintf("/subscriptions/%s/resourceGroups/%s/providers/Microsoft.Logic/workflows/%s", os.Getenv("ARM_SUBSCRIPTION_ID"), resGroup, laName)

	resource.ParallelTest(t, resource.TestCase{
		PreCheck:     func() { testAccPreCheck(t) },
		Providers:    testAccProviders,
		CheckDestroy: testCheckAzureRMMonitorActionGroupDestroy,
		Steps: []resource.TestStep{
			{
				Config: basicConfig,
				Check: resource.ComposeTestCheckFunc(
					testCheckAzureRMMonitorActionGroupExists(resourceName),
					resource.TestCheckResourceAttr(resourceName, "email_receiver.#", "0"),
					resource.TestCheckResourceAttr(resourceName, "itsm_receiver.#", "0"),
					resource.TestCheckResourceAttr(resourceName, "azure_app_push_receiver.#", "0"),
					resource.TestCheckResourceAttr(resourceName, "sms_receiver.#", "0"),
					resource.TestCheckResourceAttr(resourceName, "webhook_receiver.#", "0"),
					resource.TestCheckResourceAttr(resourceName, "automation_runbook_receiver.#", "0"),
					resource.TestCheckResourceAttr(resourceName, "voice_receiver.#", "0"),
					resource.TestCheckResourceAttr(resourceName, "logic_app_receiver.#", "0"),
					resource.TestCheckResourceAttr(resourceName, "azure_function_receiver.#", "0"),
					resource.TestCheckResourceAttr(resourceName, "arm_role_receiver.#", "0"),
				),
			},
			{
				Config: completeConfig,
				Check: resource.ComposeTestCheckFunc(
					testCheckAzureRMMonitorActionGroupExists(resourceName),
					resource.TestCheckResourceAttr(resourceName, "email_receiver.#", "2"),
					resource.TestCheckResourceAttr(resourceName, "email_receiver.0.email_address", "admin@contoso.com"),
					resource.TestCheckResourceAttr(resourceName, "email_receiver.1.email_address", "devops@contoso.com"),
					resource.TestCheckResourceAttr(resourceName, "email_receiver.1.use_common_alert_schema", "false"),
					resource.TestCheckResourceAttr(resourceName, "itsm_receiver.#", "1"),
					resource.TestCheckResourceAttr(resourceName, "itsm_receiver.0.workspace_id", "6eee3a18-aac3-40e4-b98e-1f309f329816"),
					resource.TestCheckResourceAttr(resourceName, "itsm_receiver.0.connection_id", "53de6956-42b4-41ba-be3c-b154cdf17b13"),
					resource.TestCheckResourceAttr(resourceName, "itsm_receiver.0.ticket_configuration", "{}"),
					resource.TestCheckResourceAttr(resourceName, "itsm_receiver.0.region", "eastus"),
					resource.TestCheckResourceAttr(resourceName, "azure_app_push_receiver.#", "1"),
					resource.TestCheckResourceAttr(resourceName, "azure_app_push_receiver.0.email_address", "admin@contoso.com"),
					resource.TestCheckResourceAttr(resourceName, "sms_receiver.#", "2"),
					resource.TestCheckResourceAttr(resourceName, "sms_receiver.0.country_code", "1"),
					resource.TestCheckResourceAttr(resourceName, "sms_receiver.0.phone_number", "1231231234"),
					resource.TestCheckResourceAttr(resourceName, "sms_receiver.1.country_code", "86"),
					resource.TestCheckResourceAttr(resourceName, "sms_receiver.1.phone_number", "13888888888"),
					resource.TestCheckResourceAttr(resourceName, "webhook_receiver.#", "2"),
					resource.TestCheckResourceAttr(resourceName, "webhook_receiver.0.service_uri", "http://example.com/alert"),
					resource.TestCheckResourceAttr(resourceName, "webhook_receiver.1.service_uri", "https://backup.example.com/warning"),
					resource.TestCheckResourceAttr(resourceName, "automation_runbook_receiver.#", "1"),
					resource.TestCheckResourceAttr(resourceName, "automation_runbook_receiver.automation_account_id", aaResourceID),
					resource.TestCheckResourceAttr(resourceName, "automation_runbook_receiver.runbook_name", webhookName),
					resource.TestCheckResourceAttr(resourceName, "automation_runbook_receiver.webhook_resource_id", aaWebhookResourceID),
					resource.TestCheckResourceAttrSet(resourceName, "automation_runbook_receiver.is_global_runbook"),
					resource.TestCheckResourceAttr(resourceName, "automation_runbook_receiver.service_uri", "https://s13events.azure-automation.net/webhooks?token=randomtoken"),
					resource.TestCheckResourceAttr(resourceName, "automation_runbook_receiver.use_common_alert_schema", "false"),
					resource.TestCheckResourceAttr(resourceName, "voice_receiver.#", "2"),
					resource.TestCheckResourceAttr(resourceName, "voice_receiver.0.country_code", "1"),
					resource.TestCheckResourceAttr(resourceName, "voice_receiver.0.phone_number", "1231231234"),
					resource.TestCheckResourceAttr(resourceName, "voice_receiver.1.country_code", "86"),
					resource.TestCheckResourceAttr(resourceName, "voice_receiver.1.phone_number", "13888888888"),
					resource.TestCheckResourceAttr(resourceName, "logic_app_receiver.#", "1"),
					resource.TestCheckResourceAttr(resourceName, "logic_app_receiver.resource_id", laResourceID),
					resource.TestCheckResourceAttr(resourceName, "logic_app_receiver.callback_url", "http://test-host:100/workflows/fb9c8d79b15f41ce9b12861862f43546/versions/08587100027316071865/triggers/manualTrigger/paths/invoke?api-version=2015-08-01-preview&sp=%2Fversions%2F08587100027316071865%2Ftriggers%2FmanualTrigger%2Frun&sv=1.0&sig=IxEQ_ygZf6WNEQCbjV0Vs6p6Y4DyNEJVAa86U5B4xhk"),
					resource.TestCheckResourceAttr(resourceName, "logic_app_receiver.use_common_alert_schema", "false"),
					resource.TestCheckResourceAttr(resourceName, "azure_function_receiver.#", "1"),
					resource.TestCheckResourceAttr(resourceName, "azure_function_receiver.function_app_resource_id", faResourceID),
					resource.TestCheckResourceAttr(resourceName, "azure_function_receiver.function_name", "myfunc"),
					resource.TestCheckResourceAttr(resourceName, "azure_function_receiver.http_trigger_url", "https://example.com/trigger"),
					resource.TestCheckResourceAttr(resourceName, "arm_role_receiver.#", "1"),
					resource.TestCheckResourceAttr(resourceName, "arm_role_receiver.role_id", "43d0d8ad-25c7-4714-9337-8ba259a9fe05"),
				),
			},
			{
				Config: basicConfig,
				Check: resource.ComposeTestCheckFunc(
					testCheckAzureRMMonitorActionGroupExists(resourceName),
					resource.TestCheckResourceAttr(resourceName, "email_receiver.#", "0"),
					resource.TestCheckResourceAttr(resourceName, "itsm_receiver.#", "0"),
					resource.TestCheckResourceAttr(resourceName, "azure_app_push_receiver.#", "0"),
					resource.TestCheckResourceAttr(resourceName, "sms_receiver.#", "0"),
					resource.TestCheckResourceAttr(resourceName, "webhook_receiver.#", "0"),
					resource.TestCheckResourceAttr(resourceName, "automation_runbook_receiver.#", "0"),
					resource.TestCheckResourceAttr(resourceName, "voice_receiver.#", "0"),
					resource.TestCheckResourceAttr(resourceName, "logic_app_receiver.#", "0"),
					resource.TestCheckResourceAttr(resourceName, "azure_function_receiver.#", "0"),
					resource.TestCheckResourceAttr(resourceName, "arm_role_receiver.#", "0"),
				),
			},
		},
	})
}

func testAccAzureRMMonitorActionGroup_basic(rInt int, location string) string {
	return fmt.Sprintf(`
resource "azurerm_resource_group" "test" {
  name     = "acctestRG-%d"
  location = "%s"
}

resource "azurerm_monitor_action_group" "test" {
  name                = "acctestActionGroup-%d"
  resource_group_name = "${azurerm_resource_group.test.name}"
  short_name          = "acctestag"
}
`, rInt, location, rInt)
}

func testAccAzureRMMonitorActionGroup_requiresImport(rInt int, location string) string {
	template := testAccAzureRMMonitorActionGroup_basic(rInt, location)
	return fmt.Sprintf(`
%s

resource "azurerm_monitor_action_group" "import" {
  name                = "${azurerm_monitor_action_group.test.name}"
  resource_group_name = "${azurerm_monitor_action_group.test.resource_group_name}"
  short_name          = "${azurerm_monitor_action_group.test.short_name}"
}
`, template)
}

func testAccAzureRMMonitorActionGroup_emailReceiver(rInt int, location string) string {
	return fmt.Sprintf(`
resource "azurerm_resource_group" "test" {
  name     = "acctestRG-%d"
  location = "%s"
}

resource "azurerm_monitor_action_group" "test" {
  name                = "acctestActionGroup-%d"
  resource_group_name = "${azurerm_resource_group.test.name}"
  short_name          = "acctestag"

  email_receiver {
    name          = "sendtoadmin"
		email_address = "admin@contoso.com"
		use_common_alert_schema = false
  }
}
`, rInt, location, rInt)
}

func testAccAzureRMMonitorActionGroup_itsmReceiver(rInt int, location string) string {
	return fmt.Sprintf(`
resource "azurerm_resource_group" "test" {
  name     = "acctestRG-%d"
  location = "%s"
}

resource "azurerm_monitor_action_group" "test" {
  name                = "acctestActionGroup-%d"
  resource_group_name = "${azurerm_resource_group.test.name}"
  short_name          = "acctestag"

  itsm_receiver {
		name          = "createorupdateticket"
		workspace_id = "6eee3a18-aac3-40e4-b98e-1f309f329816"
		connection_id = "53de6956-42b4-41ba-be3c-b154cdf17b13"
		ticket_configuration = "{}"
		region = "eastus"
	}
}
`, rInt, location, rInt)
}

func testAccAzureRMMonitorActionGroup_azureAppPushReceiver(rInt int, location string) string {
	return fmt.Sprintf(`
resource "azurerm_resource_group" "test" {
  name     = "acctestRG-%d"
  location = "%s"
}

resource "azurerm_monitor_action_group" "test" {
  name                = "acctestActionGroup-%d"
  resource_group_name = "${azurerm_resource_group.test.name}"
	short_name          = "acctestag"

	azure_app_push_receiver {
		name          = "pushtoadmin"
		email_address = "admin@contoso.com"
	}
}
`, rInt, location, rInt)
}

func testAccAzureRMMonitorActionGroup_smsReceiver(rInt int, location string) string {
	return fmt.Sprintf(`
resource "azurerm_resource_group" "test" {
  name     = "acctestRG-%d"
  location = "%s"
}

resource "azurerm_monitor_action_group" "test" {
  name                = "acctestActionGroup-%d"
  resource_group_name = "${azurerm_resource_group.test.name}"
  short_name          = "acctestag"

  sms_receiver {
    name         = "oncallmsg"
    country_code = "1"
    phone_number = "1231231234"
  }
}
`, rInt, location, rInt)
}

func testAccAzureRMMonitorActionGroup_webhookReceiver(rInt int, location string) string {
	return fmt.Sprintf(`
resource "azurerm_resource_group" "test" {
  name     = "acctestRG-%d"
  location = "%s"
}

resource "azurerm_monitor_action_group" "test" {
  name                = "acctestActionGroup-%d"
  resource_group_name = "${azurerm_resource_group.test.name}"
  short_name          = "acctestag"

  webhook_receiver {
    name                    = "callmyapiaswell"
    service_uri             = "http://example.com/alert"
    use_common_alert_schema = true
  }
}
`, rInt, location, rInt)
}

func testAccAzureRMMonitorActionGroup_automationRunbookReceiver(rInt int, location string) string {
	return fmt.Sprintf(`
resource "azurerm_resource_group" "test" {
  name     = "acctestRG-%d"
  location = "%s"
}

resource "azurerm_monitor_action_group" "test" {
  name                = "acctestActionGroup-%d"
  resource_group_name = "${azurerm_resource_group.test.name}"
  short_name          = "acctestag"

  automation_runbook_receiver {
		name = "action_name_1"
		automation_account_id = "${azurerm_automation_account.test.id}"
  	runbook_name = "${azurerm_automation_runbook.test.name}"
		webhook_resource_id = "/subscriptions/00000000-0000-0000-0000-000000000000/resourcegroups/rg-runbooks/providers/microsoft.automation/automationaccounts/aaa001/webhooks/webhook_alert"
		is_global_runbook = true
		service_uri = "https://s13events.azure-automation.net/webhooks?token=randomtoken"
		use_common_alert_schema = false
	}
}

resource "azurerm_automation_account" "test" {
	name                = "acctestAA-%d"
	location            = "${azurerm_resource_group.test.location}"
	resource_group_name = "${azurerm_resource_group.test.name}"

	sku {
		name = "Basic"
	}
}

resource "azurerm_automation_runbook" "test" {
	name                = "Get-AzureVMTutorial"
	location            = "${azurerm_resource_group.test.location}"
	resource_group_name = "${azurerm_resource_group.test.name}"
	account_name        = "${azurerm_automation_account.test.name}"
	log_verbose         = "true"
	log_progress        = "true"
	description         = "This is an test runbook"
	runbook_type        = "PowerShellWorkflow"

	publish_content_link {
		uri = "https://raw.githubusercontent.com/Azure/azure-quickstart-templates/master/101-automation-runbook-getvms/Runbooks/Get-AzureVMTutorial.ps1"
	}
}
`, rInt, location, rInt, rInt)
}

<<<<<<< HEAD
func testAccAzureRMMonitorActionGroup_voiceReceiver(rInt int, location string) string {
	return fmt.Sprintf(`
resource "azurerm_resource_group" "test" {
  name     = "acctestRG-%d"
  location = "%s"
}

resource "azurerm_monitor_action_group" "test" {
  name                = "acctestActionGroup-%d"
  resource_group_name = "${azurerm_resource_group.test.name}"
  short_name          = "acctestag"

	voice_receiver {
		name         = "oncallmsg"
		country_code = "1"
		phone_number = "1231231234"
	}
=======
  webhook_receiver {
    name                    = "callmybackupapi"
    service_uri             = "https://backup.example.com/warning"
    use_common_alert_schema = true
  }
>>>>>>> e63a5661
}
`, rInt, location, rInt)
}

func testAccAzureRMMonitorActionGroup_logicAppReceiver(rInt int, location string) string {
	return fmt.Sprintf(`
resource "azurerm_resource_group" "test" {
  name     = "acctestRG-%d"
  location = "%s"
}

resource "azurerm_monitor_action_group" "test" {
  name                = "acctestActionGroup-%d"
  resource_group_name = "${azurerm_resource_group.test.name}"
	short_name          = "acctestag"

	logic_app_receiver {
		name = "logicappaction"
		resource_id = "${azurerm_logic_app_workflow.test.id}"
		callback_url = "http://test-host:100/workflows/fb9c8d79b15f41ce9b12861862f43546/versions/08587100027316071865/triggers/manualTrigger/paths/invoke?api-version=2015-08-01-preview&sp=%%2Fversions%%2F08587100027316071865%%2Ftriggers%%2FmanualTrigger%%2Frun&sv=1.0&sig=IxEQ_ygZf6WNEQCbjV0Vs6p6Y4DyNEJVAa86U5B4xhk"
		use_common_alert_schema = true
	}
}

resource "azurerm_logic_app_workflow" "test" {
	name                = "acctestLA-%d"
	location            = "${azurerm_resource_group.test.location}"
	resource_group_name = "${azurerm_resource_group.test.name}"
}

resource "azurerm_logic_app_trigger_http_request" "test" {
	name         = "some-http-trigger"
	logic_app_id = "${azurerm_logic_app_workflow.test.id}"

schema = <<SCHEMA
{
	"type": "object",
	"properties": {
		"hello": {
			"type": "string"
		}
	}
}
SCHEMA
}
`, rInt, location, rInt, rInt)
}

func testAccAzureRMMonitorActionGroup_azureFunctionReceiver(rInt int, rString, location string) string {
	return fmt.Sprintf(`
resource "azurerm_resource_group" "test" {
  name     = "acctestRG-%d"
  location = "%s"
}

resource "azurerm_monitor_action_group" "test" {
  name                = "acctestActionGroup-%d"
  resource_group_name = "${azurerm_resource_group.test.name}"
  short_name          = "acctestag"

	azure_function_receiver {
		name = "funcaction"
		function_app_resource_id = "${azurerm_function_app.test.id}"
		function_name = "myfunc"
		http_trigger_url = "https://example.com/trigger"
		use_common_alert_schema = true
	}
}

resource "azurerm_storage_account" "test" {
	name                     = "acctestsa%s"
	resource_group_name      = "${azurerm_resource_group.test.name}"
	location                 = "${azurerm_resource_group.test.location}"
	account_tier             = "Standard"
	account_replication_type = "LRS"
}

resource "azurerm_app_service_plan" "test" {
	name                = "acctestSP-%d"
	location            = "${azurerm_resource_group.test.location}"
	resource_group_name = "${azurerm_resource_group.test.name}"

	sku {
		tier = "Standard"
		size = "S1"
	}
}

resource "azurerm_function_app" "test" {
	name                      = "acctestFA-%d"
	location                  = "${azurerm_resource_group.test.location}"
	resource_group_name       = "${azurerm_resource_group.test.name}"
	app_service_plan_id       = "${azurerm_app_service_plan.test.id}"
	storage_connection_string = "${azurerm_storage_account.test.primary_connection_string}"
}
`, rInt, location, rInt, rString, rInt, rInt)
}

func testAccAzureRMMonitorActionGroup_armRoleReceiver(rInt int, location string) string {
	return fmt.Sprintf(`
resource "azurerm_resource_group" "test" {
  name     = "acctestRG-%d"
  location = "%s"
}

resource "azurerm_monitor_action_group" "test" {
  name                = "acctestActionGroup-%d"
  resource_group_name = "${azurerm_resource_group.test.name}"
  short_name          = "acctestag"

	arm_role_receiver {
		name = "Monitoring Reader"
		role_id = "43d0d8ad-25c7-4714-9337-8ba259a9fe05"
		use_common_alert_schema = false
	}
}
`, rInt, location, rInt)
}

func testAccAzureRMMonitorActionGroup_complete(rInt int, rString, location string) string {
	return fmt.Sprintf(`
	resource "azurerm_resource_group" "test" {
		name     = "acctestRG-%d"
		location = "%s"
	}

	resource "azurerm_monitor_action_group" "test" {
		name                = "acctestActionGroup-%d"
		resource_group_name = "${azurerm_resource_group.test.name}"
		short_name          = "acctestag"

		email_receiver {
			name          = "sendtoadmin"
			email_address = "admin@contoso.com"
		}

		email_receiver {
			name          		= "sendtodevops"
			email_address 		= "devops@contoso.com"
  			use_common_alert_schema = true
		}

		itsm_receiver {
			name          = "createorupdateticket"
			workspace_id = "6eee3a18-aac3-40e4-b98e-1f309f329816"
			connection_id = "53de6956-42b4-41ba-be3c-b154cdf17b13"
			ticket_configuration = "{}"
			region = "eastus"
		}

		azure_app_push_receiver {
			name          = "pushtoadmin"
			email_address = "admin@contoso.com"
		}

		sms_receiver {
			name         = "oncallmsg"
			country_code = "1"
			phone_number = "1231231234"
		}

		sms_receiver {
			name         = "remotesupport"
			country_code = "86"
			phone_number = "13888888888"
		}

		webhook_receiver {
			name        = "callmybackupapi"
	  		service_uri = "https://backup.example.com/warning"
  			use_common_alert_schema = true
		}

		webhook_receiver {
			name        = "callmyapiaswell"
			service_uri = "http://example.com/alert"
		}

		automation_runbook_receiver {
			name = "action_name_1"
			automation_account_id = "${azurerm_automation_account.test.id}"
    	runbook_name = "${azurerm_automation_runbook.test.name}"
			webhook_resource_id = "/subscriptions/00000000-0000-0000-0000-000000000000/resourcegroups/rg-runbooks/providers/microsoft.automation/automationaccounts/aaa001/webhooks/webhook_alert"
			is_global_runbook = true
			service_uri = "https://s13events.azure-automation.net/webhooks?token=randomtoken"
			use_common_alert_schema = false
		}

		voice_receiver {
			name         = "oncallmsg"
			country_code = "1"
			phone_number = "1231231234"
		}

		logic_app_receiver {
			name = "logicappaction"
			resource_id = "${azurerm_logic_app_workflow.test.id}"
			callback_url = "http://test-host:100/workflows/fb9c8d79b15f41ce9b12861862f43546/versions/08587100027316071865/triggers/manualTrigger/paths/invoke?api-version=2015-08-01-preview&sp=%%2Fversions%%2F08587100027316071865%%2Ftriggers%%2FmanualTrigger%%2Frun&sv=1.0&sig=IxEQ_ygZf6WNEQCbjV0Vs6p6Y4DyNEJVAa86U5B4xhk"
			use_common_alert_schema = false
		}

		azure_function_receiver {
			name = "funcaction"
			function_app_resource_id = "${azurerm_function_app.test.id}"
			function_name = "myfunc"
			http_trigger_url = "https://example.com/trigger"
			use_common_alert_schema = false
		}

		arm_role_receiver {
			name = "Monitoring Reader"
			role_id = "43d0d8ad-25c7-4714-9337-8ba259a9fe05"
			use_common_alert_schema = false
		}
	}

	resource "azurerm_automation_account" "test" {
		name                = "acctestAA-%d"
		location            = "${azurerm_resource_group.test.location}"
		resource_group_name = "${azurerm_resource_group.test.name}"

		sku {
		  name = "Basic"
		}
	}

	resource "azurerm_automation_runbook" "test" {
		name                = "Get-AzureVMTutorial"
		location            = "${azurerm_resource_group.test.location}"
		resource_group_name = "${azurerm_resource_group.test.name}"
		account_name        = "${azurerm_automation_account.test.name}"
		log_verbose         = "true"
		log_progress        = "true"
		description         = "This is an test runbook"
		runbook_type        = "PowerShellWorkflow"

		publish_content_link {
		  uri = "https://raw.githubusercontent.com/Azure/azure-quickstart-templates/master/101-automation-runbook-getvms/Runbooks/Get-AzureVMTutorial.ps1"
		}
	}

	resource "azurerm_logic_app_workflow" "test" {
		name                = "acctestLA-%d"
		location            = "${azurerm_resource_group.test.location}"
		resource_group_name = "${azurerm_resource_group.test.name}"
	}

	resource "azurerm_logic_app_trigger_http_request" "test" {
		name         = "some-http-trigger"
		logic_app_id = "${azurerm_logic_app_workflow.test.id}"

	schema = <<SCHEMA
	{
		"type": "object",
		"properties": {
			"hello": {
				"type": "string"
			}
		}
	}
	SCHEMA
	}

	resource "azurerm_storage_account" "test" {
		name                     = "acctestsa%s"
		resource_group_name      = "${azurerm_resource_group.test.name}"
		location                 = "${azurerm_resource_group.test.location}"
		account_tier             = "Standard"
		account_replication_type = "LRS"
	}

	resource "azurerm_app_service_plan" "test" {
		name                = "acctestSP-%d"
		location            = "${azurerm_resource_group.test.location}"
		resource_group_name = "${azurerm_resource_group.test.name}"

		sku {
			tier = "Standard"
			size = "S1"
		}
	}

	resource "azurerm_function_app" "test" {
		name                      = "acctestFA-%d"
		location                  = "${azurerm_resource_group.test.location}"
		resource_group_name       = "${azurerm_resource_group.test.name}"
		app_service_plan_id       = "${azurerm_app_service_plan.test.id}"
		storage_connection_string = "${azurerm_storage_account.test.primary_connection_string}"
	}
`, rInt, location, rInt, rInt, rInt, rString, rInt, rInt)
}

func testAccAzureRMMonitorActionGroup_disabledBasic(rInt int, location string) string {
	return fmt.Sprintf(`
resource "azurerm_resource_group" "test" {
  name     = "acctestRG-%d"
  location = "%s"
}

resource "azurerm_monitor_action_group" "test" {
  name                = "acctestActionGroup-%d"
  resource_group_name = "${azurerm_resource_group.test.name}"
  short_name          = "acctestag"
  enabled             = false
}
`, rInt, location, rInt)
}

func testCheckAzureRMMonitorActionGroupDestroy(s *terraform.State) error {
	conn := testAccProvider.Meta().(*ArmClient).Monitor.ActionGroupsClient
	ctx := testAccProvider.Meta().(*ArmClient).StopContext

	for _, rs := range s.RootModule().Resources {
		if rs.Type != "azurerm_monitor_action_group" {
			continue
		}

		name := rs.Primary.Attributes["name"]
		resourceGroup := rs.Primary.Attributes["resource_group_name"]

		resp, err := conn.Get(ctx, resourceGroup, name)

		if err != nil {
			return nil
		}

		if resp.StatusCode != http.StatusNotFound {
			return fmt.Errorf("Action Group still exists:\n%#v", resp)
		}
	}

	return nil
}

func testCheckAzureRMMonitorActionGroupExists(resourceName string) resource.TestCheckFunc {
	return func(s *terraform.State) error {
		// Ensure we have enough information in state to look up in API
		rs, ok := s.RootModule().Resources[resourceName]
		if !ok {
			return fmt.Errorf("Not found: %s", resourceName)
		}

		name := rs.Primary.Attributes["name"]
		resourceGroup, hasResourceGroup := rs.Primary.Attributes["resource_group_name"]
		if !hasResourceGroup {
			return fmt.Errorf("Bad: no resource group found in state for Action Group Instance: %s", name)
		}

		conn := testAccProvider.Meta().(*ArmClient).Monitor.ActionGroupsClient
		ctx := testAccProvider.Meta().(*ArmClient).StopContext

		resp, err := conn.Get(ctx, resourceGroup, name)
		if err != nil {
			return fmt.Errorf("Bad: Get on monitorActionGroupsClient: %+v", err)
		}

		if resp.StatusCode == http.StatusNotFound {
			return fmt.Errorf("Bad: Action Group Instance %q (resource group: %q) does not exist", name, resourceGroup)
		}

		return nil
	}
}<|MERGE_RESOLUTION|>--- conflicted
+++ resolved
@@ -1097,7 +1097,6 @@
 `, rInt, location, rInt, rInt)
 }
 
-<<<<<<< HEAD
 func testAccAzureRMMonitorActionGroup_voiceReceiver(rInt int, location string) string {
 	return fmt.Sprintf(`
 resource "azurerm_resource_group" "test" {
@@ -1115,13 +1114,6 @@
 		country_code = "1"
 		phone_number = "1231231234"
 	}
-=======
-  webhook_receiver {
-    name                    = "callmybackupapi"
-    service_uri             = "https://backup.example.com/warning"
-    use_common_alert_schema = true
-  }
->>>>>>> e63a5661
 }
 `, rInt, location, rInt)
 }
@@ -1290,14 +1282,14 @@
 		}
 
 		webhook_receiver {
-			name        = "callmybackupapi"
-	  		service_uri = "https://backup.example.com/warning"
-  			use_common_alert_schema = true
-		}
-
-		webhook_receiver {
 			name        = "callmyapiaswell"
 			service_uri = "http://example.com/alert"
+		}
+
+		webhook_receiver {
+			name                    = "callmybackupapi"
+			service_uri             = "https://backup.example.com/warning"
+			use_common_alert_schema = true
 		}
 
 		automation_runbook_receiver {
