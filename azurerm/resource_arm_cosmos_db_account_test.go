--- conflicted
+++ resolved
@@ -291,13 +291,8 @@
 	})
 }
 
-<<<<<<< HEAD
 func TestAccAzureRMCosmosDBAccount_capabilityGremlin(t *testing.T) {
-	ri := acctest.RandInt()
-=======
-func TestAccAzureRMCosmosDBAccount_gremlin(t *testing.T) {
-	ri := tf.AccRandTimeInt()
->>>>>>> 6e08c9fa
+	ri := tf.AccRandTimeInt()
 	resourceName := "azurerm_cosmosdb_account.test"
 
 	resource.ParallelTest(t, resource.TestCase{
@@ -321,13 +316,8 @@
 	})
 }
 
-<<<<<<< HEAD
 func TestAccAzureRMCosmosDBAccount_capabilityTable(t *testing.T) {
-	ri := acctest.RandInt()
-=======
-func TestAccAzureRMCosmosDBAccount_table(t *testing.T) {
-	ri := tf.AccRandTimeInt()
->>>>>>> 6e08c9fa
+	ri := tf.AccRandTimeInt()
 	resourceName := "azurerm_cosmosdb_account.test"
 
 	resource.ParallelTest(t, resource.TestCase{
@@ -351,7 +341,6 @@
 	})
 }
 
-<<<<<<< HEAD
 func TestAccAzureRMCosmosDBAccount_capabilityCassandra(t *testing.T) {
 	ri := acctest.RandInt()
 	resourceName := "azurerm_cosmosdb_account.test"
@@ -429,10 +418,6 @@
 
 func TestAbcAzureRMCosmosDBAccount_updatePropertiesAndLocation(t *testing.T) {
 	ri := acctest.RandInt()
-=======
-func TestAccAzureRMCosmosDBAccount_updatePropertiesAndLocation(t *testing.T) {
-	ri := tf.AccRandTimeInt()
->>>>>>> 6e08c9fa
 	resourceName := "azurerm_cosmosdb_account.test"
 
 	resource.ParallelTest(t, resource.TestCase{
